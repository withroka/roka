import { pool } from "@roka/async/pool";
import { find } from "@roka/fs/find";
import { tempDirectory } from "@roka/fs/temp";
import { tempRepository } from "@roka/git/testing";
import {
  assertEquals,
  assertExists,
  assertGreater,
  assertNotEquals,
  assertRejects,
} from "@std/assert";
import { omit } from "@std/collections";
import { basename, resolve, toFileUrl } from "@std/path";
import { git, GitError } from "./git.ts";

// some tests cannot check committer/tagger if Codespaces are signing with GPG
const codespaces = !!Deno.env.get("CODESPACES");

Deno.test("git() mentions failed command on error", async () => {
  await using repo = await tempRepository();
  await assertRejects(
    () => repo.branch.create("branch"),
    GitError,
    "Error running git command: branch\n\n",
  );
});

Deno.test("git() mentions permission on capability error", {
  permissions: { write: true, run: false },
}, async () => {
  await using directory = await tempDirectory();
  const repo = git({ cwd: directory.path() });
  await assertRejects(
    () => repo.tag.create("no commit"),
    GitError,
    "--allow-run=git",
  );
});

Deno.test("git() configures for each command", async () => {
  await using directory = await tempDirectory();
  const repo = git({
    cwd: directory.path(),
    config: {
      user: { name: "name", email: "email" },
      commit: { gpgsign: false },
      tag: { gpgsign: false },
      versionsort: { suffix: ["-alpha", "-beta", "-rc"] },
    },
  });
  await repo.init();
  await repo.commit.create("commit", { allowEmpty: true });
  await repo.tag.create("1.2.3");
  await repo.tag.create("1.2.3-alpha");
  await repo.tag.create("1.2.3-beta");
  await repo.tag.create("1.2.3-rc");
  assertEquals(
    (await repo.tag.list({ sort: "version" })).map((tag) => tag.name),
    ["1.2.3", "1.2.3-rc", "1.2.3-beta", "1.2.3-alpha"],
  );
});

Deno.test("git().path() is persistent with absolute path", async () => {
  await using directory = await tempDirectory();
  const repo = git({ cwd: directory.path() });
  assertEquals(repo.path(), directory.path());
  {
    await using _ = await tempDirectory({ chdir: true });
    assertEquals(resolve(repo.path()), directory.path());
  }
});

Deno.test("git().path() is persistent with relative path", async () => {
  await using directory = await tempDirectory({ chdir: true });
  const repo = git({ cwd: "." });
  assertEquals(
    await Deno.realPath(repo.path()),
    await Deno.realPath(directory.path()),
  );
  {
    await using _ = await tempDirectory({ chdir: true });
    assertEquals(
      await Deno.realPath(repo.path()),
      await Deno.realPath(directory.path()),
    );
  }
});

Deno.test("git().init() initializes a repository", async () => {
  await using directory = await tempDirectory();
  const repo = await git({ cwd: directory.path() }).init();
  assertEquals(repo.path(), directory.path());
  assertEquals((await Deno.stat(repo.path(".git"))).isDirectory, true);
});

Deno.test("git().init() can reinitialize an existing repository", async () => {
  await using directory = await tempDirectory();
  const repo = await git({ cwd: directory.path() }).init({ branch: "branch1" });
  await repo.init({ branch: "branch2" });
  assertEquals(await repo.branch.current(), { name: "branch1" });
});

Deno.test("git().init({ directory }) initializes at specified directory", async () => {
  await using directory = await tempDirectory();
  const repo = await git().init({ directory: directory.path("directory") });
  assertEquals(repo.path(), directory.path("directory"));
  assertEquals((await Deno.stat(repo.path(".git"))).isDirectory, true);
});

Deno.test("git().init({ directory }) can initialize at specified relative path", async () => {
  await using directory = await tempDirectory({ chdir: true });
  const repo = await git({ cwd: directory.path() }).init({ directory: "repo" });
  assertEquals(repo.path(), directory.path("repo"));
  assertEquals((await Deno.stat(repo.path(".git"))).isDirectory, true);
});

Deno.test("git().init({ directory }) can initialize inside a repository", async () => {
  await using directory = await tempDirectory();
  const repo1 = await git({ cwd: directory.path() }).init();
  const repo2 = await repo1.init({ directory: "directory" });
  const repo3 = await repo2.init({ directory: "directory" });
  assertEquals(repo2.path(), repo1.path("directory"));
  assertEquals(repo3.path(), repo2.path("directory"));
  assertEquals((await Deno.stat(repo1.path(".git"))).isDirectory, true);
  assertEquals((await Deno.stat(repo2.path(".git"))).isDirectory, true);
  assertEquals((await Deno.stat(repo3.path(".git"))).isDirectory, true);
});

Deno.test("git().init({ branch }) creates a repository with initial branch", async () => {
  await using directory = await tempDirectory();
  const repo = await git().init({
    directory: directory.path(),
    branch: "branch",
  });
  assertEquals(await repo.branch.current(), { name: "branch" });
});

Deno.test("git().init({ config }) applies to initialization", async () => {
  await using directory = await tempDirectory();
  const repo = await git().init({
    directory: directory.path(),
    config: {
      init: { defaultBranch: "branch" },
    },
  });
  assertEquals(await repo.branch.current(), { name: "branch" });
});

Deno.test("git().init({ config }) persists configuration", async () => {
  await using directory = await tempDirectory();
  const repo = await git().init({
    directory: directory.path(),
    config: {
      user: { name: "name", email: "email" },
      commit: { gpgsign: false },
      tag: { gpgsign: false },
    },
  });
  const commit = await repo.commit.create("commit", { allowEmpty: true });
  assertEquals(commit?.author, { name: "name", email: "email" });
});

Deno.test("git().config.set() configures single values", async () => {
  await using repo = await tempRepository();
  await repo.config.set({ user: { name: "name", email: "email" } });
  const commit = await repo.commit.create("commit", {
    sign: false,
    allowEmpty: true,
  });
  assertEquals(commit?.author, { name: "name", email: "email" });
});

Deno.test("git().config.set() configures multi values", async () => {
  await using repo = await tempRepository();
  await repo.commit.create("commit", { allowEmpty: true });
  await repo.tag.create("1.2.3");
  await repo.tag.create("1.2.3-alpha");
  await repo.tag.create("1.2.3-beta");
  await repo.tag.create("1.2.3-rc");
  await repo.config.set({
    versionsort: { suffix: ["-alpha", "-beta", "-rc"] },
  });
  assertEquals(
    (await repo.tag.list({ sort: "version" })).map((tag) => tag.name),
    ["1.2.3", "1.2.3-rc", "1.2.3-beta", "1.2.3-alpha"],
  );
});

Deno.test("git().remote.clone() clones a repository", async () => {
  await using upstream = await tempRepository();
  await upstream.commit.create("commit1", { allowEmpty: true });
  await upstream.commit.create("commit2", { allowEmpty: true });
  await using directory = await tempDirectory();
  const url = toFileUrl(upstream.path());
  const repo = await git({ cwd: directory.path() }).remote.clone(url);
  assertEquals(repo.path(), directory.path(basename(upstream.path())));
  assertEquals(await repo.commit.log(), await upstream.commit.log());
});

Deno.test("git().remote.clone({ directory }) clones into specified directory", async () => {
  await using upstream = await tempRepository();
  await upstream.commit.create("commit1", { allowEmpty: true });
  await upstream.commit.create("commit2", { allowEmpty: true });
  await using directory = await tempDirectory();
  const url = toFileUrl(upstream.path());
  const repo = await git().remote.clone(url, { directory: directory.path() });
  assertEquals(repo.path(), directory.path());
  assertEquals(await repo.commit.log(), await upstream.commit.log());
});

Deno.test("git().remote.clone({ directory }) clones into specified relative path", async () => {
  await using upstream = await tempRepository();
  await upstream.commit.create("commit1", { allowEmpty: true });
  await upstream.commit.create("commit2", { allowEmpty: true });
  await using directory = await tempDirectory({ chdir: true });
  const url = toFileUrl(upstream.path());
  const repo = await git({ cwd: directory.path() }).remote.clone(url, {
    directory: "directory",
  });
  assertEquals(repo.path(), directory.path("directory"));
  assertEquals(await repo.commit.log(), await upstream.commit.log());
});

Deno.test("git().remote.clone({ directory }) rejects non-empty directory", async () => {
  await using upstream = await tempRepository();
  await upstream.commit.create("commit1", { allowEmpty: true });
  await upstream.commit.create("commit2", { allowEmpty: true });
  await using directory = await tempDirectory();
  await Deno.writeTextFile(directory.path("file.txt"), "content");
  const url = toFileUrl(upstream.path());
  await assertRejects(
    () => git().remote.clone(url, { directory: directory.path() }),
    GitError,
    "not an empty directory",
  );
});

Deno.test("git().remote.clone({ branch }) checks out a branch", async () => {
  await using upstream = await tempRepository();
  const commit1 = await upstream.commit.create("commit1", { allowEmpty: true });
  await upstream.commit.create("commit2", { allowEmpty: true });
  await upstream.branch.switch("branch", { create: commit1 });
  await using directory = await tempDirectory();
  const url = toFileUrl(upstream.path());
  const repo = await git().remote.clone(url, {
    directory: directory.path(),
    branch: "branch",
  });
  assertEquals(await repo.commit.head(), commit1);
});

Deno.test("git().remote.clone({ config }) applies to initialization", async () => {
  await using upstream = await tempRepository();
  await upstream.commit.create("commit", { allowEmpty: true });
  await using directory = await tempDirectory();
  const url = toFileUrl(upstream.path());
  const repo = await git().remote.clone(url, {
    directory: directory.path(),
    config: { clone: { defaultRemoteName: "remote" } },
  });
  assertEquals(await repo.remote.get({ remote: "remote" }), {
    name: "remote",
    fetch: url,
    push: [url],
  });
});

Deno.test("git().remote.clone({ config }) persists configuration", async () => {
  await using upstream = await tempRepository();
  await upstream.commit.create("commit1", { allowEmpty: true });
  await using directory = await tempDirectory();
  const url = toFileUrl(upstream.path());
  const repo = await git().remote.clone(url, {
    directory: directory.path(),
    config: {
      user: { name: "name", email: "email" },
      commit: { gpgsign: false },
    },
  });
  const commit = await repo.commit.create("commit2", { allowEmpty: true });
  assertEquals(commit?.author, { name: "name", email: "email" });
});

Deno.test("git().remote.clone({ depth }) makes a shallow copy", async () => {
  await using upstream = await tempRepository();
  await upstream.commit.create("commit1", { allowEmpty: true });
  await upstream.commit.create("commit2", { allowEmpty: true });
  const commit3 = await upstream.commit.create("commit3", { allowEmpty: true });
  await using directory = await tempDirectory();
  const url = toFileUrl(upstream.path());
  const repo = await git().remote.clone(url, {
    directory: directory.path(),
    depth: 1,
    local: false,
  });
  assertEquals(await repo.commit.log(), [omit(commit3, ["parent"])]);
});

Deno.test("git().remote.clone({ depth }) can make a shallow copy of multiple branches", async () => {
  await using upstream = await tempRepository();
  await upstream.branch.switch("branch1", { create: true });
  const commit1 = await upstream.commit.create("commit1", { allowEmpty: true });
  const branch2 = await upstream.branch.switch("branch2", { create: true });
  await upstream.commit.create("commit2", { allowEmpty: true });
  const commit3 = await upstream.commit.create("commit3", { allowEmpty: true });
  await using directory = await tempDirectory();
  const url = toFileUrl(upstream.path());
  const repo = await git().remote.clone(url, {
    directory: directory.path(),
    branch: "branch1",
    depth: 1,
    local: false,
    singleBranch: false,
  });
  assertEquals(await repo.commit.log(), [commit1]);
  await repo.branch.switch(branch2);
  assertEquals(await repo.commit.log(), [omit(commit3, ["parent"])]);
});

Deno.test("git().remote.clone({ local }) can keep local optimizations", async () => {
  await using upstream = await tempRepository();
  await upstream.commit.create("commit", { allowEmpty: true });
  const url = toFileUrl(upstream.path());
  const directory = await tempDirectory();
  const repo = await git().remote.clone(url, {
    directory: directory.path("repo1"),
    bare: true,
    local: true,
  });
  const objects = await Array.fromAsync(
    find([repo.path("objects")], { type: "file" }),
  );
  assertGreater(objects.length, 0);
  await pool(
    objects,
    async (file) => assertGreater((await Deno.stat(file)).nlink, 1),
  );
});

Deno.test("git().remote.clone({ local }) can disable local optimizations", async () => {
  await using upstream = await tempRepository();
  await upstream.commit.create("commit", { allowEmpty: true });
  const url = toFileUrl(upstream.path());
  const directory = await tempDirectory();
  const repo = await git().remote.clone(url, {
    directory: directory.path("repo1"),
    bare: true,
    local: false,
  });
  const objects = await Array.fromAsync(
    find([repo.path("objects")], { type: "file" }),
  );
  assertGreater(objects.length, 0);
  await pool(
    objects,
    async (file) => assertEquals((await Deno.stat(file)).nlink, 1),
  );
});

Deno.test("git().remote.clone({ local }) can disable hardlinks", async () => {
  await using upstream = await tempRepository();
  await upstream.commit.create("commit", { allowEmpty: true });
  const url = toFileUrl(upstream.path());
  const directory = await tempDirectory();
  const repo = await git().remote.clone(url, {
    directory: directory.path("repo1"),
    bare: true,
    local: "copy",
  });
  const objects = await Array.fromAsync(
    find([repo.path("objects")], { type: "file" }),
  );
  assertGreater(objects.length, 0);
  await pool(
    objects,
    async (file) => assertEquals((await Deno.stat(file)).nlink, 1),
  );
});

Deno.test("git().remote.clone({ local }) can share objects from remote", async () => {
  await using upstream = await tempRepository();
  await upstream.commit.create("commit", { allowEmpty: true });
  const url = toFileUrl(upstream.path());
  const directory = await tempDirectory();
  const repo = await git().remote.clone(url, {
    directory: directory.path("repo1"),
    bare: true,
    local: "shared",
  });
  const objects = await Array.fromAsync(
    find([repo.path("objects/info/alternates")], { type: "file" }),
  );
  assertGreater(objects.length, 0);
});

<<<<<<< HEAD
Deno.test("git().remote.clone({ local }) can create share objects from reference", async () => {
=======
Deno.test("git().remote.clone({ local }) can share objects from reference", async () => {
>>>>>>> 5bd8c2fa
  await using upstream = await tempRepository();
  await upstream.commit.create("commit", { allowEmpty: true });
  const url = toFileUrl(upstream.path());
  const directory = await tempDirectory();
  await using reference = await tempRepository({ clone: upstream });
  const repo = await git().remote.clone(url, {
    directory: directory.path("repo1"),
    bare: true,
    local: { reference: reference.path() },
  });
  await Deno.stat(repo.path("objects/info/alternates"));
});

Deno.test("git().remote.clone({ local }) can optionally create share objects from reference", async () => {
  await using upstream = await tempRepository();
  await upstream.commit.create("commit", { allowEmpty: true });
  const url = toFileUrl(upstream.path());
  const directory = await tempDirectory();
  await using reference = await tempRepository({ clone: upstream });
  assertRejects(async () => {
    await git().remote.clone(url, {
      directory: directory.path("repo1"),
      bare: true,
      local: { reference: reference.path("unknown"), ifAble: false },
    });
  });
  const repo = await git().remote.clone(url, {
    directory: directory.path("repo2"),
    bare: true,
    local: { reference: reference.path("unknown"), ifAble: true },
  });
  await assertRejects(
    () => Deno.stat(repo.path("objects/info/alternates")),
    Deno.errors.NotFound,
  );
});

Deno.test("git().remote.clone({ local }) can create share objects from reference during transfer only", async () => {
  await using upstream = await tempRepository();
  await upstream.commit.create("commit", { allowEmpty: true });
  const url = toFileUrl(upstream.path());
  const directory = await tempDirectory();
  await using reference = await tempRepository({ clone: upstream });
  const repo = await git().remote.clone(url, {
    directory: directory.path("repo1"),
    bare: true,
    local: { reference: reference.path(), dissociate: true },
  });
  await assertRejects(
    () => Deno.stat(repo.path("objects/info/alternates")),
    Deno.errors.NotFound,
  );
});

Deno.test("git().remote.clone({ remote }) clones a repository with remote name", async () => {
  await using upstream = await tempRepository();
  await upstream.commit.create("commit", { allowEmpty: true });
  await using directory = await tempDirectory();
  const url = toFileUrl(upstream.path());
  const repo = await git().remote.clone(url, {
    directory: directory.path(),
    remote: "remote",
  });
  assertEquals(await repo.commit.log(), await upstream.commit.log());
});

Deno.test("git().remote.clone({ singleBranch }) copies a single branch", async () => {
  await using upstream = await tempRepository();
  await upstream.branch.switch("branch1", { create: true });
  const commit1 = await upstream.commit.create("commit1", { allowEmpty: true });
  const commit2 = await upstream.commit.create("commit2", { allowEmpty: true });
  await upstream.branch.switch("branch2", { create: true });
  await upstream.commit.create("commit3", { allowEmpty: true });
  await using directory = await tempDirectory();
  const url = toFileUrl(upstream.path());
  const repo = await git().remote.clone(url, {
    directory: directory.path(),
    branch: "branch1",
    singleBranch: true,
  });
  assertEquals(await repo.commit.log(), [commit2, commit1]);
  await assertRejects(
    () => repo.branch.switch("branch2"),
    GitError,
    "invalid reference",
  );
});

Deno.test("git().remote.add() adds a default remote", async () => {
  await using repo = await tempRepository();
  await using upstream = await tempRepository();
  const url = toFileUrl(upstream.path());
  const remote = await repo.remote.add(url);
  assertEquals(remote, { name: "origin", fetch: url, push: [url] });
  assertEquals(await repo.remote.get(), remote);
});

Deno.test("git().remote.add() rejects adding existing remote", async () => {
  await using repo = await tempRepository();
  await using upstream = await tempRepository();
  const url = toFileUrl(upstream.path());
  await repo.remote.add(url);
  await assertRejects(
    () => repo.remote.add(url),
    GitError,
    "already exists",
  );
});

Deno.test("git().remote.add({ remote }) adds a remote by name", async () => {
  await using repo = await tempRepository();
  await using upstream = await tempRepository();
  const url = toFileUrl(upstream.path());
  const remote = await repo.remote.add(url, { remote: "remote" });
  assertEquals(remote, { name: "remote", fetch: url, push: [url] });
  assertEquals(await repo.remote.get({ remote: "remote" }), remote);
});

Deno.test("git().remote.add({ remote }) rejects adding existing remote", async () => {
  await using repo = await tempRepository();
  await using upstream = await tempRepository();
  const url = toFileUrl(upstream.path());
  await repo.remote.add(url, { remote: "remote" });
  await assertRejects(
    () => repo.remote.add(url, { remote: "remote" }),
    GitError,
    "already exists",
  );
});

Deno.test("git().remote.add({ remote }) can add multiple remotes", async () => {
  await using repo = await tempRepository();
  await using upstream1 = await tempRepository();
  await using upstream2 = await tempRepository();
  const url1 = toFileUrl(upstream1.path());
  const url2 = toFileUrl(upstream2.path());
  const remote1 = await repo.remote.add(url1, { remote: "remote1" });
  const remote2 = await repo.remote.add(url2, { remote: "remote2" });
  assertEquals(remote1, { name: "remote1", fetch: url1, push: [url1] });
  assertEquals(remote2, { name: "remote2", fetch: url2, push: [url2] });
  assertEquals(await repo.remote.get({ remote: "remote1" }), remote1);
  assertEquals(await repo.remote.get({ remote: "remote2" }), remote2);
  assertEquals(await repo.remote.list(), [remote1, remote2]);
});

Deno.test("git().remote.add({ remote }) can add a remote by object", async () => {
  await using repo = await tempRepository();
  await using upstream1 = await tempRepository();
  await using upstream2 = await tempRepository();
  const url1 = toFileUrl(upstream1.path());
  const url2 = toFileUrl(upstream2.path());
  const remote = { name: "remote", fetch: url1, push: [url1, url2] };
  assertEquals(await repo.remote.add(remote), remote);
  assertEquals(await repo.remote.get({ remote: "remote" }), remote);
  assertEquals(await repo.remote.list(), [remote]);
});

Deno.test("git().remote.list() returns remotes", async () => {
  await using repo = await tempRepository();
  await using upstream = await tempRepository();
  const url = toFileUrl(upstream.path());
  await repo.remote.add(url, { remote: "remote1" });
  await repo.remote.add(url, { remote: "remote2" });
  const remotes = await repo.remote.list();
  assertEquals(remotes, [
    { name: "remote1", fetch: url, push: [url] },
    { name: "remote2", fetch: url, push: [url] },
  ]);
});

Deno.test("git().remote.list() returns empty list with no remotes", async () => {
  await using repo = await tempRepository();
  assertEquals(await repo.remote.list(), []);
});

Deno.test("git().remote.get() returns default remote", async () => {
  await using upstream = await tempRepository();
  await using repo = await tempRepository({ clone: upstream });
  const url = toFileUrl(upstream.path());
  assertEquals(await repo.remote.get(), {
    name: "origin",
    fetch: url,
    push: [url],
  });
});

Deno.test("git().remote.get() can return remote configured for branch", async () => {
  await using upstream = await tempRepository();
  await upstream.commit.create("commit", { allowEmpty: true });
  await upstream.branch.create("branch");
  await using repo = await tempRepository({ clone: upstream });
  await repo.branch.switch("branch", { create: "origin/branch" });
  const url = toFileUrl(upstream.path());
  assertEquals(await repo.remote.get(), {
    name: "origin",
    fetch: url,
    push: [url],
  });
});

Deno.test("git().remote.get() returns undefined with no configured remote", async () => {
  await using repo = await tempRepository();
  assertEquals(await repo.remote.get(), undefined);
});

Deno.test("git().remote.get() returns undefined for unknown remote", async () => {
  await using upstream = await tempRepository();
  await using repo = await tempRepository({ clone: upstream });
  assertEquals(await repo.remote.get({ remote: "unknown" }), undefined);
});

Deno.test("git().remote.get({ remote }) returns remote by name", async () => {
  await using repo = await tempRepository();
  await using upstream = await tempRepository();
  const url = toFileUrl(upstream.path());
  await repo.remote.add(url, { remote: "remote" });
  assertEquals(await repo.remote.get({ remote: "remote" }), {
    name: "remote",
    fetch: url,
    push: [url],
  });
});

Deno.test("git().remote.get({ remote }) returns remote by object", async () => {
  await using repo = await tempRepository();
  await using upstream = await tempRepository();
  const url = toFileUrl(upstream.path());
  const remote = await repo.remote.add(url, { remote: "remote" });
  assertEquals(await repo.remote.get({ remote }), {
    name: "remote",
    fetch: url,
    push: [url],
  });
});

Deno.test("git().remote.set() can update remote", async () => {
  await using repo = await tempRepository();
  await using upstream1 = await tempRepository();
  await using upstream2 = await tempRepository();
  const url1 = toFileUrl(upstream1.path());
  const url2 = toFileUrl(upstream2.path());
  const remote = await repo.remote.add(url1);
  remote.fetch = url2;
  remote.push = [url2];
  const updated = await repo.remote.set(remote);
  assertEquals(updated, { name: "origin", fetch: url2, push: [url2] });
  assertEquals(await repo.remote.get(), updated);
  assertEquals(await repo.remote.list(), [updated]);
});

Deno.test("git().remote.set() can update remote by name", async () => {
  await using repo = await tempRepository();
  await using upstream1 = await tempRepository();
  await using upstream2 = await tempRepository();
  const url1 = toFileUrl(upstream1.path());
  const url2 = toFileUrl(upstream2.path());
  const remote = await repo.remote.add(url1, { remote: "remote" });
  remote.fetch = url2;
  const updated = await repo.remote.set("remote", url2);
  assertEquals(updated, { name: "remote", fetch: url2, push: [url2] });
  assertEquals(await repo.remote.get({ remote: "remote" }), updated);
  assertEquals(await repo.remote.list(), [updated]);
});

Deno.test("git().remote.set() can update remote by object", async () => {
  await using repo = await tempRepository();
  await using upstream1 = await tempRepository();
  await using upstream2 = await tempRepository();
  const url1 = toFileUrl(upstream1.path());
  const url2 = toFileUrl(upstream2.path());
  const remote = await repo.remote.add(url1, { remote: "remote" });
  remote.fetch = url2;
  remote.push = [url2];
  const updated = await repo.remote.set(remote);
  assertEquals(updated, { name: "remote", fetch: url2, push: [url2] });
  assertEquals(await repo.remote.get({ remote: "remote" }), updated);
  assertEquals(await repo.remote.list(), [updated]);
});

Deno.test("git().remote.set() can add remote push", async () => {
  await using repo = await tempRepository();
  await using upstream1 = await tempRepository();
  await using upstream2 = await tempRepository();
  const url1 = toFileUrl(upstream1.path());
  const url2 = toFileUrl(upstream2.path());
  const remote = await repo.remote.add(url1);
  remote.push.push(url2);
  const updated = await repo.remote.set(remote);
  assertEquals(updated, { name: "origin", fetch: url1, push: [url1, url2] });
  assertEquals(await repo.remote.get(), updated);
  assertEquals(await repo.remote.list(), [updated]);
});

Deno.test("git().remote.set() does not delete last remote push", async () => {
  await using repo = await tempRepository();
  await using upstream = await tempRepository();
  const url = toFileUrl(upstream.path());
  const remote = await repo.remote.add(url);
  remote.push = [];
  const updated = await repo.remote.set(remote);
  assertEquals(updated, { name: "origin", fetch: url, push: [url] });
  assertEquals(await repo.remote.get(), updated);
  assertEquals(await repo.remote.list(), [updated]);
});

Deno.test("git().remote.set() rejects unconfigured remote", async () => {
  await using repo = await tempRepository();
  await using upstream = await tempRepository();
  const url = toFileUrl(upstream.path());
  const remote = { name: "remote", fetch: url, push: [url] };
  await assertRejects(
    () => repo.remote.set(remote),
    GitError,
    "No such remote",
  );
});

Deno.test("git().remote.remove() removes default remote", async () => {
  await using upstream = await tempRepository();
  await using repo = await tempRepository();
  const url = toFileUrl(upstream.path());
  const remote = await repo.remote.add(url);
  assertEquals(await repo.remote.list(), [remote]);
  await repo.remote.remove();
  assertEquals(await repo.remote.list(), []);
  assertEquals(await repo.remote.get(), undefined);
});
Deno.test("git().remote.remove() rejects unconfigured remote", async () => {
  await using repo = await tempRepository();
  await assertRejects(
    () => repo.remote.remove(),
    GitError,
    "No remote configured",
  );
  assertEquals(await repo.remote.list(), []);
});

Deno.test("git().remote.remove({ remote }) can remove remote by name", async () => {
  await using upstream = await tempRepository();
  await using repo = await tempRepository();
  const url = toFileUrl(upstream.path());
  await repo.remote.add(url, { remote: "remote" });
  await repo.remote.remove({ remote: "remote" });
  assertEquals(await repo.remote.list(), []);
  assertEquals(await repo.remote.get({ remote: "remote" }), undefined);
});

Deno.test("git().remote.remove({ remote }) can remove remote by object", async () => {
  await using upstream = await tempRepository();
  await using repo = await tempRepository();
  const url = toFileUrl(upstream.path());
  const remote = await repo.remote.add(url, { remote: "remote" });
  await repo.remote.remove({ remote });
  assertEquals(await repo.remote.list(), []);
  assertEquals(await repo.remote.get({ remote: "remote" }), undefined);
});

Deno.test("git().remote.remove({ remote }) rejects unknown remote", async () => {
  await using repo = await tempRepository();
  await assertRejects(
    () => repo.remote.remove({ remote: "unknown" }),
    GitError,
    "No such remote",
  );
  assertEquals(await repo.remote.list(), []);
});

Deno.test("git().remote.head() returns remote default branch", async () => {
  await using upstream = await tempRepository();
  await upstream.commit.create("commit", { allowEmpty: true });
  const branch = await upstream.branch.current();
  await using repo = await tempRepository({ clone: upstream });
  assertEquals(await repo.remote.head(), branch.name);
});

Deno.test("git().remote.head() detects updated remote head", async () => {
  await using upstream = await tempRepository();
  await upstream.commit.create("commit", { allowEmpty: true });
  await using repo = await tempRepository({ clone: upstream });
  await upstream.branch.switch("branch", { create: true });
  assertEquals(await repo.remote.head(), "branch");
});

Deno.test("git().remote.head() detects detached remote head", async () => {
  await using upstream = await tempRepository();
  await upstream.commit.create("commit", { allowEmpty: true });
  await using repo = await tempRepository({ clone: upstream });
  await upstream.branch.detach();
  await upstream.commit.create("commit", { allowEmpty: true });
  await assertRejects(
    () => repo.remote.head(),
    GitError,
    "Cannot determine remote HEAD branch",
  );
});

Deno.test("git().remote.head({ remote }) can query by name", async () => {
  await using upstream = await tempRepository();
  await upstream.commit.create("commit", { allowEmpty: true });
  const branch = await upstream.branch.current();
  await using repo = await tempRepository({
    clone: upstream,
    remote: "remote",
  });
  assertEquals(await repo.remote.head({ remote: "remote" }), branch.name);
});

Deno.test("git().remote.head({ remote }) can query by object", async () => {
  await using upstream = await tempRepository();
  await upstream.commit.create("commit", { allowEmpty: true });
  const branch = await upstream.branch.current();
  await using repo = await tempRepository({
    clone: upstream,
    remote: "remote",
  });
  const remote = await repo.remote.get({ remote: "remote" });
  assertExists(remote);
  assertEquals(await repo.remote.head({ remote }), branch.name);
});

Deno.test("git().remote.fetch() fetches commits and tags", async () => {
  await using upstream = await tempRepository({ branch: "main" });
  const commit1 = await upstream.commit.create("commit1", { allowEmpty: true });
  await using repo = await tempRepository({
    clone: upstream,
    remote: "remote",
  });
  const commit2 = await upstream.commit.create("commit2", { allowEmpty: true });
  const tag = await upstream.tag.create("tag");
  assertEquals(await repo.branch.list({ name: "remote/main", remotes: true }), [
    { name: "remote/main", commit: commit1 },
  ]);
  assertEquals(await repo.tag.list(), []);
  await repo.remote.fetch({ remote: "remote" });
  assertEquals(await repo.branch.list({ name: "remote/main", remotes: true }), [
    { name: "remote/main", commit: commit2 },
  ]);
  assertEquals(await repo.tag.list(), [tag]);
  assertEquals(await repo.commit.log(), [commit1]);
});

Deno.test("git().remote.fetch() does not fetch all tags", async () => {
  await using upstream = await tempRepository({ bare: true });
  await using repo1 = await tempRepository({ clone: upstream });
  await using repo2 = await tempRepository({ clone: upstream });
  await repo2.commit.create("commit1", { allowEmpty: true });
  const tag1 = await repo2.tag.create("tag1");
  await repo2.remote.push();
  await repo2.tag.push(tag1);
  await repo2.branch.switch("branch", { create: true });
  await repo2.commit.create("commit2", { allowEmpty: true });
  const tag2 = await repo2.tag.create("tag2");
  await repo2.tag.push(tag2);
  await repo1.remote.fetch();
  assertEquals(await repo1.tag.list(), [tag1]);
});

Deno.test("git().remote.fetch({ target }) can fetch commits from a branch", async () => {
  await using upstream = await tempRepository({ branch: "main" });
  const main = await upstream.branch.current();
  const commit1 = await upstream.commit.create("commit", { allowEmpty: true });
  const branch = await upstream.branch.switch("branch", { create: true });
  const commit2 = await upstream.commit.create("commit", { allowEmpty: true });
  await upstream.branch.switch(main);
  await using repo = await tempRepository({
    clone: upstream,
    remote: "remote",
  });
  assertEquals(
    await repo.branch.list({ name: "remote/main", remotes: true }),
    [{ name: "remote/main", commit: commit1 }],
  );
  await repo.remote.fetch({ remote: "remote", target: branch });
  assertEquals(
    await repo.branch.list({ name: "remote/branch", remotes: true }),
    [{ name: `remote/branch`, commit: commit2 }],
  );
  assertEquals(await repo.commit.log(), [commit1]);
});

Deno.test("git().remote.fetch({ target }) can fetch commits from a tag", async () => {
  await using upstream = await tempRepository({ bare: true });
  await using repo1 = await tempRepository({ clone: upstream });
  await using repo2 = await tempRepository({ clone: upstream });
  await repo2.commit.create("commit", { allowEmpty: true });
  const tag1 = await repo2.tag.create("tag1");
  await repo2.remote.push();
  await repo2.tag.push(tag1);
  await repo2.branch.switch("branch", { create: true });
  await repo2.commit.create("commit2", { allowEmpty: true });
  const tag2 = await repo2.tag.create("tag2");
  await repo2.tag.push(tag2);
  await repo1.remote.fetch({ target: tag2 });
  assertEquals(await repo1.commit.log(), []);
  assertEquals(await repo1.tag.list(), []);
});

Deno.test("git().remote.fetch({ remote }) fetches from a remote with branch", async () => {
  await using repo = await tempRepository();
  await using upstream = await tempRepository({ branch: "main" });
  const commit = await upstream.commit.create("commit", { allowEmpty: true });
  const branch = await upstream.branch.current();
  const url = toFileUrl(upstream.path());
  await repo.remote.add(url, { remote: "remote" });
  assertEquals(
    await repo.branch.list({ name: "remote/main", remotes: true }),
    [],
  );
  await repo.remote.fetch({ remote: "remote", target: branch });
  assertEquals(await repo.branch.list({ name: "remote/main", remotes: true }), [
    { name: "remote/main", commit },
  ]);
  assertEquals(await repo.commit.log(), []);
});

Deno.test("git().remote.fetch({ tags }) can skip tags", async () => {
  await using upstream = await tempRepository({ branch: "main" });
  await using repo = await tempRepository({
    clone: upstream,
    remote: "remote",
  });
  const commit = await upstream.commit.create("commit2", { allowEmpty: true });
  await upstream.tag.create("tag");
  await repo.remote.fetch({ remote: "remote", tags: false });
  assertEquals(await repo.branch.list({ name: "remote/main", remotes: true }), [
    { name: "remote/main", commit },
  ]);
  assertEquals(await repo.tag.list(), []);
});

Deno.test("git().remote.fetch({ tags }) can fetch all tags", async () => {
  await using upstream = await tempRepository({ bare: true });
  await using repo1 = await tempRepository({ clone: upstream });
  await using repo2 = await tempRepository({ clone: upstream });
  await repo2.commit.create("commit1", { allowEmpty: true });
  const tag1 = await repo2.tag.create("tag1");
  await repo2.remote.push();
  await repo2.tag.push(tag1);
  await repo2.branch.switch("branch", { create: true });
  await repo2.commit.create("commit2", { allowEmpty: true });
  const tag2 = await repo2.tag.create("tag2");
  await repo2.tag.push(tag2);
  await repo1.remote.fetch({ tags: true });
  assertEquals(await repo1.tag.list(), [tag1, tag2]);
});

Deno.test("git().remote.pull() pulls commits and tags", async () => {
  await using upstream = await tempRepository();
  await using repo = await tempRepository({ clone: upstream });
  const commit = await upstream.commit.create("commit", { allowEmpty: true });
  const tag = await upstream.tag.create("tag");
  await repo.remote.pull();
  assertEquals(await repo.commit.log(), [commit]);
  assertEquals(await repo.tag.list(), [tag]);
});

Deno.test("git().remote.pull() does not pull all tags", async () => {
  await using upstream = await tempRepository({ bare: true });
  await using repo1 = await tempRepository({ clone: upstream });
  await using repo2 = await tempRepository({ clone: upstream });
  const commit1 = await repo2.commit.create("commit1", { allowEmpty: true });
  const tag1 = await repo2.tag.create("tag1");
  await repo2.remote.push();
  await repo2.tag.push(tag1);
  await repo2.branch.switch("branch", { create: true });
  await repo2.commit.create("commit2", { allowEmpty: true });
  const tag2 = await repo2.tag.create("tag2");
  await repo2.tag.push(tag2);
  await repo1.remote.pull();
  assertEquals(await repo1.commit.log(), [commit1]);
  assertEquals(await repo1.tag.list(), [tag1]);
});

Deno.test("git().remote.pull({ target }) can pull commits from a branch", async () => {
  await using upstream = await tempRepository();
  const main = await upstream.branch.current();
  const commit1 = await upstream.commit.create("commit", { allowEmpty: true });
  await upstream.branch.switch("branch", { create: true });
  const commit2 = await upstream.commit.create("commit", { allowEmpty: true });
  await upstream.branch.switch(main);
  await using repo = await tempRepository({ clone: upstream });
  assertEquals(await repo.commit.log(), [commit1]);
  await repo.remote.pull({ target: "branch" });
  assertEquals(await repo.commit.log(), [commit2, commit1]);
});

Deno.test("git().remote.pull({ target }) can pull commits from a tag", async () => {
  await using upstream = await tempRepository({ bare: true });
  await using repo1 = await tempRepository({ clone: upstream });
  await using repo2 = await tempRepository({ clone: upstream });
  const commit1 = await repo2.commit.create("commit", { allowEmpty: true });
  const tag1 = await repo2.tag.create("tag1");
  await repo2.remote.push();
  await repo2.tag.push(tag1);
  await repo2.branch.switch("branch", { create: true });
  const commit2 = await repo2.commit.create("commit2", { allowEmpty: true });
  const tag2 = await repo2.tag.create("tag2");
  await repo2.tag.push(tag2);
  await repo1.remote.pull({ target: tag2 });
  assertEquals(await repo1.commit.log(), [commit2, commit1]);
  assertEquals(await repo1.tag.list(), []);
});

Deno.test("git().remote.pull({ remote }) pulls from a remote with branch", async () => {
  await using repo = await tempRepository();
  await using upstream = await tempRepository();
  const commit = await upstream.commit.create("commit", { allowEmpty: true });
  const branch = await upstream.branch.current();
  const url = toFileUrl(upstream.path());
  await repo.remote.add(url, { remote: "remote" });
  await repo.remote.pull({ remote: "remote", target: branch });
  assertEquals(await repo.commit.log(), [commit]);
});

Deno.test("git().remote.pull({ tags }) can skip tags", async () => {
  await using upstream = await tempRepository({ bare: true });
  await using repo1 = await tempRepository({ clone: upstream });
  await using repo2 = await tempRepository({ clone: upstream });
  const commit = await repo2.commit.create("commit", { allowEmpty: true });
  const tag = await repo2.tag.create("tag");
  await repo2.remote.push();
  await repo2.tag.push(tag);
  await repo1.remote.pull({ tags: false });
  assertEquals(await repo1.commit.log(), [commit]);
  assertEquals(await repo1.tag.list(), []);
});

Deno.test("git().remote.pull({ tags }) can fetch all tags", async () => {
  await using upstream = await tempRepository({ bare: true });
  await using repo1 = await tempRepository({ clone: upstream });
  await using repo2 = await tempRepository({ clone: upstream });
  const commit = await repo2.commit.create("commit", { allowEmpty: true });
  const tag1 = await repo2.tag.create("tag1");
  await repo2.remote.push();
  await repo2.tag.push(tag1);
  await repo2.branch.switch("branch", { create: true });
  await repo2.commit.create("commit2", { allowEmpty: true });
  const tag2 = await repo2.tag.create("tag2");
  await repo2.tag.push(tag2);
  await repo1.remote.pull({ tags: true });
  assertEquals(await repo1.commit.log(), [commit]);
  assertEquals(await repo1.tag.list(), [tag1, tag2]);
});

Deno.test("git().remote.pull({ sign }) cannot use wrong key", async () => {
  await using upstream = await tempRepository();
  await upstream.commit.create("commit1", { allowEmpty: true });
  await using repo = await tempRepository({
    clone: upstream,
    config: { pull: { rebase: false } },
  });
  await Deno.writeTextFile(upstream.path("file1.txt"), "content1");
  await upstream.index.add("file1.txt");
  await upstream.commit.create("commit2");
  await Deno.writeTextFile(repo.path("file2.txt"), "content2");
  await repo.index.add("file2.txt");
  await repo.commit.create("commit3");
  await assertRejects(
    () => repo.remote.pull({ sign: "not-a-key" }),
    GitError,
    "gpg failed to sign",
  );
});

Deno.test("git().remote.push() pushes current branch to remote", async () => {
  await using upstream = await tempRepository({ bare: true });
  await using repo = await tempRepository({ clone: upstream });
  const commit1 = await repo.commit.create("commit1", { allowEmpty: true });
  const commit2 = await repo.commit.create("commit2", { allowEmpty: true });
  await repo.remote.push();
  assertEquals(await upstream.commit.log(), [commit2, commit1]);
});

Deno.test("git().remote.push() rejects unsynced push", async () => {
  await using upstream = await tempRepository({ bare: true });
  await using repo1 = await tempRepository({ clone: upstream });
  await using repo2 = await tempRepository({ clone: upstream });
  await repo1.commit.create("commit1", { allowEmpty: true });
  await repo2.commit.create("commit2", { allowEmpty: true });
  await repo1.remote.push();
  await assertRejects(
    () => repo2.remote.push(),
    GitError,
    "failed to push some refs",
  );
});

Deno.test("git().remote.push({ target }) pushes commits to a remote branch", async () => {
  await using upstream = await tempRepository();
  const commit1 = await upstream.commit.create("commit", { allowEmpty: true });
  await using repo = await tempRepository({ clone: upstream });
  const commit2 = await repo.commit.create("commit", { allowEmpty: true });
  const branch = await repo.branch.create("branch");
  await repo.remote.push({ target: branch });
  assertEquals(await repo.branch.list({ name: "branch" }), [
    { name: "branch", commit: commit2 },
  ]);
  assertEquals(await upstream.branch.list({ name: "branch" }), [
    { name: "branch", commit: commit2 },
  ]);
  assertEquals(await upstream.commit.log(), [commit1]);
  await upstream.branch.switch(branch);
  assertEquals(await upstream.commit.log(), [commit2, commit1]);
});

Deno.test("git().remote.push({ target }) rejects tags", async () => {
  await using upstream = await tempRepository({ bare: true });
  await using repo = await tempRepository({ clone: upstream });
  await repo.commit.create("commit", { allowEmpty: true });
  const tag = await repo.tag.create("tag");
  await assertRejects(
    () => repo.remote.push({ target: tag }),
    GitError,
    "tag shorthand without <tag>",
  );
  await assertRejects(
    () => repo.remote.push({ target: "tag" }),
    GitError,
    "tag shorthand without <tag>",
  );
});

Deno.test("git().remote.push({ setUpstream }) sets upstream tracking", async () => {
  await using upstream = await tempRepository({ bare: true });
  await using repo = await tempRepository({
    clone: upstream,
    remote: "remote",
  });
  const remote = await repo.remote.get({ remote: "remote" });
  assertExists(remote);
  const commit = await repo.commit.create("commit", { allowEmpty: true });
  const branch = await repo.branch.create("branch");
  await repo.remote.push({
    remote: "remote",
    target: branch,
    setUpstream: true,
  });
  const remoteBranch = await repo.branch.get("remote/branch");
  assertExists(remoteBranch);
  assertEquals(await repo.branch.list({ name: "branch" }), [
    {
      name: "branch",
      commit,
      fetch: { name: "branch", remote, branch: remoteBranch },
      push: { name: "branch", remote, branch: remoteBranch },
    },
  ]);
});

Deno.test("git().remote.push({ remote }) pushes commits to a remote with branch", async () => {
  await using repo = await tempRepository();
  await using upstream = await tempRepository({ bare: true });
  const branch = await upstream.branch.current();
  const url = toFileUrl(upstream.path());
  await repo.remote.add(url, { remote: "remote" });
  const commit = await repo.commit.create("commit", { allowEmpty: true });
  await repo.remote.push({ remote: "remote", target: branch });
  assertEquals(await upstream.commit.log(), [commit]);
});

Deno.test("git().remote.push({ force }) force pushes", async () => {
  await using upstream = await tempRepository({ bare: true });
  await using repo1 = await tempRepository({ clone: upstream });
  await using repo2 = await tempRepository({ clone: upstream });
  await repo1.commit.create("commit1", { allowEmpty: true });
  const commit2 = await repo2.commit.create("commit2", { allowEmpty: true });
  await repo1.remote.push();
  await repo2.remote.push({ force: true });
  assertEquals(await upstream.commit.log(), [commit2]);
});

Deno.test("git().remote.push({ tags }) pushes all tags", async () => {
  await using upstream = await tempRepository({ bare: true });
  await using repo = await tempRepository({ clone: upstream });
  await repo.commit.create("commit", { allowEmpty: true });
  const tag1 = await repo.tag.create("tag1");
  const tag2 = await repo.tag.create("tag2");
  await repo.remote.push({ tags: true });
  assertEquals(await upstream.tag.list(), [tag1, tag2]);
});

Deno.test("git().remote.push({ branches }) pushes all tags", async () => {
  await using upstream = await tempRepository({ bare: true });
  await using repo = await tempRepository({ clone: upstream });
  const commit1 = await repo.commit.create("commit", { allowEmpty: true });
  await repo.branch.create("branch1");
  const commit2 = await repo.commit.create("commit", { allowEmpty: true });
  await repo.branch.create("branch2");
  await repo.remote.push({ branches: true });
  assertEquals(await repo.branch.list({ name: "branch*" }), [
    { name: "branch1", commit: commit1 },
    { name: "branch2", commit: commit2 },
  ]);
  assertEquals(await upstream.branch.list({ name: "branch*" }), [
    { name: "branch1", commit: commit1 },
    { name: "branch2", commit: commit2 },
  ]);
});

Deno.test("git().branch.create() creates a branch", async () => {
  await using repo = await tempRepository();
  const commit = await repo.commit.create("commit", { allowEmpty: true });
  const main = await repo.branch.current();
  const branch = await repo.branch.create("branch");
  assertEquals(branch, { name: "branch", commit });
  assertNotEquals(await repo.branch.current(), branch);
  assertEquals(await repo.branch.list(), [branch, main]);
});

Deno.test("git().branch.create() sets up tracking for remote branch", async () => {
  await using upstream = await tempRepository();
  const commit = await upstream.commit.create("commit", { allowEmpty: true });
  await upstream.branch.create("branch");
  await using repo = await tempRepository({ clone: upstream });
  const remote = await repo.remote.get();
  assertExists(remote);
  const remoteBranch = await repo.branch.get("origin/branch");
  assertExists(remoteBranch);
  assertEquals(
    await repo.branch.create("branch", { target: "origin/branch" }),
    {
      name: "branch",
      commit,
      fetch: { name: "branch", remote, branch: remoteBranch },
      push: { name: "branch", remote, branch: remoteBranch },
    },
  );
});

Deno.test("git().branch.create() can create a branch from detached state", async () => {
  await using repo = await tempRepository();
  await repo.commit.create("commit1", { allowEmpty: true });
  const commit2 = await repo.commit.create("commit2", { allowEmpty: true });
  const main = await repo.branch.current();
  await repo.branch.detach();
  const branch = await repo.branch.create("branch");
  assertEquals(branch, { name: "branch", commit: commit2 });
  await assertRejects(() => repo.branch.current());
  assertEquals(await repo.branch.list(), [branch, main]);
});

Deno.test("git().branch.create() rejects existing branch", async () => {
  await using repo = await tempRepository();
  await repo.commit.create("commit", { allowEmpty: true });
  await repo.branch.create("branch");
  await assertRejects(
    () => repo.branch.create("branch"),
    GitError,
    "already exists",
  );
});

Deno.test("git().branch.create({ target }) creates a branch at target", async () => {
  await using upstream = await tempRepository();
  const commit = await upstream.commit.create("commit", { allowEmpty: true });
  await upstream.branch.create("target");
  await using repo = await tempRepository({
    clone: upstream,
    remote: "remote",
  });
  const remote = await repo.remote.get({ remote: "remote" });
  assertExists(remote);
  const remoteTarget = await repo.branch.get("remote/target");
  assertExists(remoteTarget);
  assertEquals(
    await repo.branch.create("branch1", { target: commit }),
    { name: "branch1", commit },
  );
  assertEquals(
    await repo.branch.create("branch2", { target: "remote/target" }),
    {
      name: "branch2",
      commit,
      fetch: { name: "target", remote, branch: remoteTarget },
      push: { name: "target", remote, branch: remoteTarget },
    },
  );
});

Deno.test("git().branch.create({ track }) can disable tracking", async () => {
  await using upstream = await tempRepository();
  const commit = await upstream.commit.create("commit", { allowEmpty: true });
  await upstream.branch.create("branch");
  await using repo = await tempRepository({ clone: upstream });
  const remote = await repo.remote.get();
  assertExists(remote);
  assertEquals(
    await repo.branch.create("branch", {
      target: "origin/branch",
      track: false,
    }),
    {
      name: "branch",
      commit,
    },
  );
});

Deno.test("git().branch.create({ track }) can inherit source upstream", async () => {
  await using upstream = await tempRepository();
  const commit = await upstream.commit.create("commit", { allowEmpty: true });
  await upstream.branch.create("branch");
  await using repo = await tempRepository({
    clone: upstream,
    config: { branch: { autoSetupMerge: "always" } },
  });
  const remote = await repo.remote.get();
  assertExists(remote);
  const remoteMain = await repo.branch.get("origin/main");
  assertExists(remoteMain);
  assertEquals(
    await repo.branch.create("branch", { target: "main", track: "inherit" }),
    {
      name: "branch",
      commit,
      fetch: { name: "main", remote, branch: remoteMain },
      push: { name: "main", remote, branch: remoteMain },
    },
  );
});

Deno.test("git().branch.list() returns all branches", async () => {
  await using repo = await tempRepository();
  await repo.commit.create("commit1", { allowEmpty: true });
  let main = await repo.branch.current();
  assertEquals(await repo.branch.list(), [main]);
  const branch = await repo.branch.create("branch");
  await repo.commit.create("commit2", { allowEmpty: true });
  main = await repo.branch.current();
  assertEquals(await repo.branch.list(), [branch, main]);
});

Deno.test("git().branch.list() returns tracked branches", async () => {
  await using upstream = await tempRepository();
  await upstream.commit.create("commit1", { allowEmpty: true });
  await upstream.branch.create("branch");
  await using repo = await tempRepository({ clone: upstream });
  let main = await repo.branch.current();
  assertEquals(await repo.branch.list(), [main]);
  const branch = await repo.branch.create("branch", {
    target: "origin/branch",
  });
  await repo.commit.create("commit2", { allowEmpty: true });
  main = await repo.branch.current();
  assertEquals(await repo.branch.list(), [branch, main]);
});

Deno.test("git().branch.list() can return branches from detached state", async () => {
  await using repo = await tempRepository();
  await repo.commit.create("commit1", { allowEmpty: true });
  const main = await repo.branch.current();
  assertEquals(await repo.branch.list(), [main]);
  await repo.branch.detach();
  const branch = await repo.branch.create("branch");
  await repo.commit.create("commit2", { allowEmpty: true });
  await assertRejects(() => repo.branch.current());
  assertEquals(await repo.branch.list(), [branch, main]);
});

Deno.test("git().branch.list({ name }) matches branch name", async () => {
  await using repo = await tempRepository();
  const commit = await repo.commit.create("commit", { allowEmpty: true });
  await repo.branch.create("branch1");
  await repo.branch.create("branch2");
  assertEquals(await repo.branch.list({ name: "branch2" }), [
    { name: "branch2", commit },
  ]);
});

Deno.test("git().branch.list({ name }) can match branch pattern", async () => {
  await using repo = await tempRepository();
  const commit = await repo.commit.create("commit", { allowEmpty: true });
  await repo.branch.create("branch1");
  await repo.branch.create("branch2");
  assertEquals(await repo.branch.list({ name: "branch*" }), [
    { name: "branch1", commit },
    { name: "branch2", commit },
  ]);
});

Deno.test("git().branch.list({ all }) returns all branches", async () => {
  await using upstream = await tempRepository({ branch: "main" });
  const commit = await upstream.commit.create("commit", { allowEmpty: true });
  await upstream.branch.create("branch");
  await using repo = await tempRepository({
    clone: upstream,
    remote: "remote",
  });
  const remote = await repo.remote.get({ remote: "remote" });
  assertExists(remote);
  const remoteMain = await repo.branch.get("remote/main");
  const remoteBranch = await repo.branch.get("remote/branch");
  assertExists(remoteMain);
  assertExists(remoteBranch);
  await repo.branch.create("branch", { target: "remote/branch" });
  await repo.branch.create("untracked");
  assertEquals(await repo.branch.list({ all: true }), [
    {
      name: "branch",
      commit,
      fetch: { name: "branch", remote, branch: remoteBranch },
      push: { name: "branch", remote, branch: remoteBranch },
    },
    {
      name: "main",
      commit,
      fetch: { name: "main", remote, branch: remoteMain },
      push: { name: "main", remote, branch: remoteMain },
    },
    { name: "untracked", commit },
    { name: "remote", commit },
    { name: "remote/branch", commit },
    { name: "remote/main", commit },
  ]);
});

Deno.test("git().branch.list({ remotes }) returns only remote branches", async () => {
  await using upstream = await tempRepository({ branch: "main" });
  const commit = await upstream.commit.create("commit", { allowEmpty: true });
  await upstream.branch.create("branch");
  await using repo = await tempRepository({
    clone: upstream,
    remote: "remote",
  });
  await repo.branch.create("local");
  assertEquals(await repo.branch.list({ remotes: true }), [
    { name: "remote", commit },
    { name: "remote/branch", commit },
    { name: "remote/main", commit },
  ]);
});

Deno.test("git().branch.list({ contains }) returns branches that contain commit", async () => {
  await using repo = await tempRepository();
  const commit1 = await repo.commit.create("commit1", { allowEmpty: true });
  const branch1 = await repo.branch.create("branch1");
  const commit2 = await repo.commit.create("commit2", { allowEmpty: true });
  const branch2 = await repo.branch.create("branch2");
  const main = await repo.branch.current();
  assertEquals(await repo.branch.list({ contains: commit1 }), [
    branch1,
    branch2,
    main,
  ]);
  assertEquals(await repo.branch.list({ contains: commit2 }), [
    branch2,
    main,
  ]);
});

Deno.test("git().branch.list({ noContains }) returns branches that do not contain commit", async () => {
  await using repo = await tempRepository();
  const commit1 = await repo.commit.create("commit1", { allowEmpty: true });
  const branch1 = await repo.branch.create("branch1");
  const commit2 = await repo.commit.create("commit2", { allowEmpty: true });
  await repo.branch.create("branch2");
  await repo.commit.create("commit3", { allowEmpty: true });
  assertEquals(await repo.branch.list({ noContains: commit1 }), []);
  assertEquals(await repo.branch.list({ noContains: commit2 }), [branch1]);
});

Deno.test("git().branch.list({ pointsAt }) returns branches that point to a commit", async () => {
  await using repo = await tempRepository();
  const commit1 = await repo.commit.create("commit1", { allowEmpty: true });
  const branch1 = await repo.branch.create("branch1");
  const commit2 = await repo.commit.create("commit2", { allowEmpty: true });
  const branch2 = await repo.branch.create("branch2");
  await repo.commit.create("commit3", { allowEmpty: true });
  assertEquals(await repo.branch.list({ pointsAt: commit1 }), [branch1]);
  assertEquals(await repo.branch.list({ pointsAt: commit2 }), [branch2]);
});

Deno.test("git().branch.current() returns current branch", async () => {
  await using repo = await tempRepository();
  const commit = await repo.commit.create("commit", { allowEmpty: true });
  await repo.branch.switch("branch", { create: true });
  assertEquals(await repo.branch.current(), { name: "branch", commit });
});

Deno.test("git().branch.current() can return orphan branch", async () => {
  await using repo = await tempRepository({ branch: "main" });
  assertEquals(await repo.branch.current(), { name: "main" });
});

Deno.test("git().branch.current() rejects on detached state", async () => {
  await using repo = await tempRepository();
  await repo.commit.create("commit", { allowEmpty: true });
  await repo.branch.detach();
  await assertRejects(
    () => repo.branch.current(),
    GitError,
    "Cannot determine HEAD branch",
  );
});

Deno.test("git().branch.get() returns branch by name", async () => {
  await using repo = await tempRepository();
  const commit = await repo.commit.create("commit", { allowEmpty: true });
  await repo.branch.create("branch");
  assertEquals(await repo.branch.get("branch"), {
    name: "branch",
    commit,
  });
});

Deno.test("git().branch.get() returns tracked branch by name", async () => {
  await using upstream = await tempRepository();
  const commit = await upstream.commit.create("commit", { allowEmpty: true });
  await upstream.branch.create("branch");
  await using repo = await tempRepository({ clone: upstream });
  await repo.branch.create("branch", { target: "origin/branch" });
  const remote = await repo.remote.get();
  assertExists(remote);
  const remoteBranch = await repo.branch.get("origin/branch");
  assertExists(remoteBranch);
  assertEquals(await repo.branch.get("branch"), {
    name: "branch",
    commit,
    fetch: { name: "branch", remote, branch: remoteBranch },
    push: { name: "branch", remote, branch: remoteBranch },
  });
});

Deno.test("git().branch.get() returns remote branch by name", async () => {
  await using upstream = await tempRepository({ branch: "main" });
  const commit = await upstream.commit.create("commit", { allowEmpty: true });
  await using repo = await tempRepository({
    clone: upstream,
    remote: "remote",
  });
  assertEquals(await repo.branch.get("remote/main"), {
    name: "remote/main",
    commit,
  });
});

Deno.test("git().branch.get() can return branch from detached state", async () => {
  await using repo = await tempRepository();
  await repo.commit.create("commit", { allowEmpty: true });
  const branch = await repo.branch.create("branch");
  await repo.branch.detach();
  assertEquals(await repo.branch.get("branch"), branch);
  await assertRejects(() => repo.branch.current());
});

Deno.test("git().branch.get() returns undefined for unknown branch", async () => {
  await using repo = await tempRepository();
  assertEquals(await repo.branch.get("unknown"), undefined);
});

Deno.test("git().branch.switch() can switch to existing branch", async () => {
  await using repo = await tempRepository();
  const commit1 = await repo.commit.create("commit1", { allowEmpty: true });
  const branch = await repo.branch.create("branch");
  const commit2 = await repo.commit.create("commit2", { allowEmpty: true });
  const main = await repo.branch.current();
  assertEquals(await repo.branch.current(), main);
  assertEquals(await repo.branch.switch(branch), branch);
  assertEquals(await repo.branch.current(), branch);
  assertEquals(await repo.commit.head(), commit1);
  assertEquals(await repo.branch.switch(main), main);
  assertEquals(await repo.branch.current(), main);
  assertEquals(await repo.commit.head(), commit2);
});

Deno.test("git().branch.switch() can switch to branch by name", async () => {
  await using repo = await tempRepository();
  await repo.commit.create("commit1", { allowEmpty: true });
  const commit1 = await repo.commit.create("commit1", { allowEmpty: true });
  const branch = await repo.branch.create("branch");
  await repo.commit.create("commit2", { allowEmpty: true });
  const main = await repo.branch.current();
  assertEquals(await repo.branch.current(), main);
  assertEquals(await repo.branch.switch("branch"), branch);
  assertEquals(await repo.branch.current(), branch);
  assertEquals(await repo.commit.head(), commit1);
});

Deno.test("git().branch.switch() can switch to branch from detached state", async () => {
  await using repo = await tempRepository();
  await repo.commit.create("commit1", { allowEmpty: true });
  const commit2 = await repo.commit.create("commit2", { allowEmpty: true });
  const branch = await repo.branch.create("branch");
  await repo.branch.detach();
  await assertRejects(() => repo.branch.current());
  assertEquals(await repo.branch.switch(branch), branch);
  assertEquals(await repo.branch.current(), branch);
  assertEquals(await repo.commit.head(), commit2);
});

Deno.test("git().branch.switch() rejects switching to non-branch reference", async () => {
  await using repo = await tempRepository();
  const commit = await repo.commit.create("commit", { allowEmpty: true });
  await assertRejects(
    () => repo.branch.switch(commit.hash),
    GitError,
    "a branch is expected, got commit",
  );
});

Deno.test("git().branch.switch() keeps working tree changes", async () => {
  await using repo = await tempRepository();
  await repo.commit.create("commit", { allowEmpty: true });
  const branch = await repo.branch.create("branch");
  await Deno.writeTextFile(repo.path("file.txt"), "content");
  await repo.branch.switch(branch);
  assertEquals(await Deno.readTextFile(repo.path("file.txt")), "content");
});

Deno.test("git().branch.switch() keeps index changes", async () => {
  await using repo = await tempRepository();
  await repo.commit.create("commit", { allowEmpty: true });
  const branch = await repo.branch.create("branch");
  await Deno.writeTextFile(repo.path("file.txt"), "content");
  await repo.index.add("file.txt");
  await repo.branch.switch(branch);
  assertEquals(await repo.index.status(), {
    staged: [{ path: "file.txt", status: "added" }],
    unstaged: [],
    untracked: [],
    ignored: [],
  });
});

Deno.test("git().branch.switch() rejects when switching leads to loss", async () => {
  await using repo = await tempRepository();
  await Deno.writeTextFile(repo.path("file.txt"), "content1");
  await repo.index.add("file.txt");
  await repo.commit.create("commit1", { allowEmpty: true });
  const branch = await repo.branch.create("branch");
  await Deno.writeTextFile(repo.path("file.txt"), "content2");
  await repo.commit.create("commit2", { all: true });
  await Deno.writeTextFile(repo.path("file.txt"), "content3");
  await assertRejects(
    () => repo.branch.switch(branch),
    GitError,
    "commit your changes or stash them before you switch branches",
  );
});

Deno.test("git().branch.switch({ create }) creates and switches to new branch", async () => {
  await using repo = await tempRepository();
  await repo.commit.create("commit1", { allowEmpty: true });
  const main = await repo.branch.current();
  assertEquals(await repo.branch.list(), [main]);
  await repo.branch.switch("branch", { create: true });
  const commit2 = await repo.commit.create("commit2", { allowEmpty: true });
  const branch = await repo.branch.current();
  assertEquals(branch, { name: "branch", commit: commit2 });
  assertEquals(await repo.branch.current(), branch);
  assertEquals(await repo.branch.list(), [branch, main]);
  assertEquals(await repo.commit.head(), commit2);
});

Deno.test("git().branch.switch({ create }) rejects existing branch", async () => {
  await using repo = await tempRepository();
  const commit1 = await repo.commit.create("commit1", { allowEmpty: true });
  const branch = await repo.branch.create("branch");
  const commit2 = await repo.commit.create("commit2", { allowEmpty: true });
  const main = await repo.branch.current();
  await assertRejects(
    () => repo.branch.switch(branch, { create: true }),
    GitError,
    "already exists",
  );
  assertEquals(await repo.branch.list(), [branch, main]);
  assertEquals(await repo.commit.head(), commit2);
  await repo.branch.switch(branch);
  assertEquals(await repo.branch.list(), [branch, main]);
  assertEquals(await repo.commit.head(), commit1);
});

Deno.test("git().branch.switch({ create }) sets up tracking for remote branch", async () => {
  await using upstream = await tempRepository();
  const commit = await upstream.commit.create("commit", { allowEmpty: true });
  await upstream.branch.create("branch");
  await using repo = await tempRepository({ clone: upstream });
  const remote = await repo.remote.get();
  assertExists(remote);
  const remoteBranch = await repo.branch.get("origin/branch");
  assertExists(remoteBranch);
  assertEquals(
    await repo.branch.switch("branch", { create: "origin/branch" }),
    {
      name: "branch",
      commit,
      fetch: { name: "branch", remote, branch: remoteBranch },
      push: { name: "branch", remote, branch: remoteBranch },
    },
  );
});

Deno.test("git().branch.switch({ orphan }) creates an unborn branch", async () => {
  await using repo = await tempRepository({ branch: "main" });
  const commit1 = await repo.commit.create("commit1", { allowEmpty: true });
  const main = await repo.branch.current();
  let branch = await repo.branch.switch("branch", { orphan: true });
  assertEquals(branch, { name: "branch" });
  const commit2 = await repo.commit.create("commit2", { allowEmpty: true });
  branch = await repo.branch.current();
  assertEquals(branch, { name: "branch", commit: commit2 });
  assertEquals(await repo.branch.current(), branch);
  assertEquals(await repo.commit.log(), [commit2]);
  await repo.branch.switch(main);
  assertEquals(await repo.commit.log(), [commit1]);
  assertEquals(await repo.branch.list(), [branch, main]);
});

Deno.test("git().branch.switch({ orphan }) is incompatible with create option", async () => {
  await using repo = await tempRepository();
  const commit = await repo.commit.create("commit", { allowEmpty: true });
  await assertRejects(
    () => repo.branch.switch("branch", { orphan: true, create: commit }),
    GitError,
    "'--orphan' cannot take <start-point>",
  );
});

Deno.test("git().branch.switch({ force }) can create over existing branch", async () => {
  await using repo = await tempRepository();
  await repo.commit.create("commit1", { allowEmpty: true });
  await repo.branch.create("branch");
  const commit2 = await repo.commit.create("commit2", { allowEmpty: true });
  const main = await repo.branch.current();
  await repo.branch.switch("branch", { create: true, force: true });
  const branch = await repo.branch.current();
  assertEquals(await repo.branch.list(), [branch, main]);
  assertEquals(await repo.commit.head(), commit2);
});

Deno.test("git().branch.switch({ force }) ignores loss of local changes", async () => {
  await using repo = await tempRepository();
  await Deno.writeTextFile(repo.path("file.txt"), "content1");
  await repo.index.add("file.txt");
  await repo.commit.create("commit1", { allowEmpty: true });
  const branch = await repo.branch.create("branch");
  await Deno.writeTextFile(repo.path("file.txt"), "content2");
  await repo.commit.create("commit2", { all: true });
  await Deno.writeTextFile(repo.path("file.txt"), "content3");
  await repo.branch.switch(branch, { force: true });
  assertEquals(await Deno.readTextFile(repo.path("file.txt")), "content1");
});

Deno.test("git().branch.switch({ track }) can disable tracking", async () => {
  await using upstream = await tempRepository();
  const commit = await upstream.commit.create("commit", { allowEmpty: true });
  await upstream.branch.create("branch");
  await using repo = await tempRepository({
    clone: upstream,
    config: { branch: { autoSetupMerge: "always" } },
  });
  const remote = await repo.remote.get();
  assertExists(remote);
  assertEquals(
    await repo.branch.switch("branch", {
      create: "origin/branch",
      track: false,
    }),
    { name: "branch", commit },
  );
});

Deno.test("git().branch.switch({ track }) can inherit source upstream", async () => {
  await using upstream = await tempRepository();
  const commit = await upstream.commit.create("commit", { allowEmpty: true });
  await upstream.branch.create("branch");
  await using repo = await tempRepository({
    clone: upstream,
    config: { branch: { autoSetupMerge: "always" } },
  });
  const remote = await repo.remote.get();
  assertExists(remote);
  const remoteMain = await repo.branch.get("origin/main");
  assertExists(remoteMain);
  assertEquals(
    await repo.branch.switch("branch", { create: "main", track: "inherit" }),
    {
      name: "branch",
      commit,
      fetch: { name: "main", remote, branch: remoteMain },
      push: { name: "main", remote, branch: remoteMain },
    },
  );
});

Deno.test("git().branch.detach() detaches", async () => {
  await using repo = await tempRepository();
  const commit = await repo.commit.create("commit", { allowEmpty: true });
  assertExists(await repo.branch.current());
  await repo.branch.detach();
  await assertRejects(() => repo.branch.current());
  assertEquals(await repo.commit.head(), commit);
});

Deno.test("git().branch.detach() detaches to a commit", async () => {
  await using repo = await tempRepository();
  const commit1 = await repo.commit.create("commit1", { allowEmpty: true });
  const commit2 = await repo.commit.create("commit2", { allowEmpty: true });
  assertEquals(await repo.commit.head(), commit2);
  await repo.branch.detach({ target: commit1 });
  await assertRejects(() => repo.branch.current());
  assertEquals(await repo.commit.head(), commit1);
});

Deno.test("git().branch.detach() detaches to a branch", async () => {
  await using repo = await tempRepository();
  const commit1 = await repo.commit.create("commit1", { allowEmpty: true });
  const branch = await repo.branch.create("branch");
  const commit2 = await repo.commit.create("commit2", { allowEmpty: true });
  assertEquals(await repo.commit.head(), commit2);
  await repo.branch.detach({ target: branch });
  await assertRejects(() => repo.branch.current());
  assertEquals(await repo.commit.head(), commit1);
});

Deno.test("git().branch.reset() can reset index", async () => {
  await using repo = await tempRepository();
  await Deno.writeTextFile(repo.path("file.txt"), "content1");
  await repo.index.add("file.txt");
  const commit = await repo.commit.create("commit1");
  await Deno.writeTextFile(repo.path("file.txt"), "content2");
  await repo.index.add("file.txt");
  await Deno.writeTextFile(repo.path("file.txt"), "content3");
  await repo.branch.reset();
  assertEquals(await repo.index.status(), {
    staged: [],
    unstaged: [{ path: "file.txt", status: "modified" }],
    untracked: [],
    ignored: [],
  });
  assertEquals(await Deno.readTextFile(repo.path("file.txt")), "content3");
  assertEquals(await repo.commit.head(), commit);
});

Deno.test("git().branch.reset() resets branch to commit", async () => {
  await using repo = await tempRepository({ branch: "main" });
  const commit1 = await repo.commit.create("commit1", { allowEmpty: true });
  await repo.commit.create("commit2", { allowEmpty: true });
  await repo.branch.reset({ target: commit1 });
  assertEquals(await repo.branch.current(), { name: "main", commit: commit1 });
  assertEquals(await repo.commit.head(), commit1);
});

Deno.test("git().branch.reset() can reset to branch", async () => {
  await using repo = await tempRepository();
  const commit1 = await repo.commit.create("commit1", { allowEmpty: true });
  const upstream = await repo.branch.create("branch1");
  await repo.commit.create("commit2", { allowEmpty: true });
  await repo.branch.reset({ target: upstream });
  assertEquals(await repo.commit.head(), commit1);
});

Deno.test("git().branch.reset() can reset to tag", async () => {
  await using repo = await tempRepository();
  const commit1 = await repo.commit.create("commit1", { allowEmpty: true });
  const tag = await repo.tag.create("tag");
  await repo.commit.create("commit2", { allowEmpty: true });
  await repo.branch.reset({ target: tag });
  assertEquals(await repo.commit.head(), commit1);
});

Deno.test("git().branch.reset() can reset from detached state", async () => {
  await using repo = await tempRepository();
  const commit1 = await repo.commit.create("commit1", { allowEmpty: true });
  await repo.commit.create("commit2", { allowEmpty: true });
  await repo.branch.detach();
  await repo.branch.reset({ target: commit1 });
  assertEquals(await repo.commit.head(), commit1);
  await assertRejects(() => repo.branch.current());
});

Deno.test("git().branch.reset({ mode }) can reset in soft mode", async () => {
  await using repo = await tempRepository();
  await Deno.writeTextFile(repo.path("file.txt"), "content1");
  await repo.index.add("file.txt");
  const commit = await repo.commit.create("commit1");
  await Deno.writeTextFile(repo.path("file.txt"), "content2");
  await repo.index.add("file.txt");
  await Deno.writeTextFile(repo.path("file.txt"), "content3");
  await repo.branch.reset({ mode: "soft" });
  assertEquals(await repo.commit.head(), commit);
  assertEquals(await repo.index.status(), {
    staged: [{ path: "file.txt", status: "modified" }],
    unstaged: [{ path: "file.txt", status: "modified" }],
    untracked: [],
    ignored: [],
  });
  assertEquals(await Deno.readTextFile(repo.path("file.txt")), "content3");
});

Deno.test("git().branch.reset({ mode }) can reset in mixed mode", async () => {
  await using repo = await tempRepository();
  await Deno.writeTextFile(repo.path("file.txt"), "content1");
  await repo.index.add("file.txt");
  const commit = await repo.commit.create("commit1");
  await Deno.writeTextFile(repo.path("file.txt"), "content2");
  await repo.index.add("file.txt");
  await Deno.writeTextFile(repo.path("file.txt"), "content3");
  await repo.branch.reset({ mode: "mixed" });
  assertEquals(await repo.commit.head(), commit);
  assertEquals(await repo.index.status(), {
    staged: [],
    unstaged: [{ path: "file.txt", status: "modified" }],
    untracked: [],
    ignored: [],
  });
  assertEquals(await Deno.readTextFile(repo.path("file.txt")), "content3");
});

Deno.test("git().branch.reset({ mode }) can reset in hard mode", async () => {
  await using repo = await tempRepository();
  await Deno.writeTextFile(repo.path("file.txt"), "content1");
  await repo.index.add("file.txt");
  const commit = await repo.commit.create("commit1");
  await Deno.writeTextFile(repo.path("file.txt"), "content2");
  await repo.index.add("file.txt");
  await Deno.writeTextFile(repo.path("file.txt"), "content3");
  await repo.branch.reset({ mode: "hard" });
  assertEquals(await repo.commit.head(), commit);
  assertEquals(await repo.index.status(), {
    staged: [],
    unstaged: [],
    untracked: [],
    ignored: [],
  });
  assertEquals(await Deno.readTextFile(repo.path("file.txt")), "content1");
});

Deno.test("git().branch.reset({ mode }) can reset in merge mode", async () => {
  await using repo = await tempRepository();
  await Deno.writeTextFile(repo.path("file.txt"), "content1");
  await repo.index.add("file.txt");
  const commit1 = await repo.commit.create("commit1");
  await repo.index.remove("file.txt");
  await repo.commit.create("commit2");
  await Deno.writeTextFile(repo.path("file.txt"), "content2");
  await assertRejects(() =>
    repo.branch.reset({ target: commit1, mode: "merge" })
  );
  await Deno.writeTextFile(repo.path("file.txt"), "content1");
  await repo.index.add("file.txt");
  await repo.branch.reset({ target: commit1, mode: "merge" });
  assertEquals(await repo.commit.log(), [commit1]);
  assertEquals(await repo.index.status(), {
    staged: [],
    unstaged: [],
    untracked: [],
    ignored: [],
  });
  assertEquals(await Deno.readTextFile(repo.path("file.txt")), "content1");
});

Deno.test("git().branch.reset({ mode }) can reset in keep mode", async () => {
  await using repo = await tempRepository();
  await Deno.writeTextFile(repo.path("file.txt"), "content1");
  await repo.index.add("file.txt");
  const commit1 = await repo.commit.create("commit1");
  await Deno.writeTextFile(repo.path("file.txt"), "content2");
  await repo.index.add("file.txt");
  await repo.commit.create("commit2");
  await Deno.writeTextFile(repo.path("file.txt"), "content3");
  await assertRejects(
    () => repo.branch.reset({ target: commit1, mode: "keep" }),
    GitError,
    "'file.txt' not uptodate",
  );
  await Deno.writeTextFile(repo.path("file.txt"), "content2");
  assertEquals(await repo.index.status(), {
    staged: [],
    unstaged: [],
    untracked: [],
    ignored: [],
  });
  await repo.branch.reset({ target: commit1, mode: "keep" });
  assertEquals(await repo.commit.log(), [commit1]);
  assertEquals(await repo.index.status(), {
    staged: [],
    unstaged: [],
    untracked: [],
    ignored: [],
  });
  assertEquals(await Deno.readTextFile(repo.path("file.txt")), "content1");
});

Deno.test("git().branch.move() renames a branch", async () => {
  await using repo = await tempRepository();
  await repo.commit.create("commit", { allowEmpty: true });
  const main = await repo.branch.current();
  const branch = await repo.branch.create("branch");
  assertEquals(await repo.branch.list(), [branch, main]);
  const renamed = await repo.branch.move(branch, "renamed");
  assertEquals(await repo.branch.list(), [main, renamed]);
});

Deno.test("git().branch.move() can rename current branch", async () => {
  await using repo = await tempRepository();
  await repo.commit.create("commit", { allowEmpty: true });
  const main = await repo.branch.current();
  const renamed = await repo.branch.move(main, "renamed");
  assertEquals(await repo.branch.list(), [renamed]);
  assertEquals(await repo.branch.current(), renamed);
});

Deno.test("git().branch.move() can rename branch from detached state", async () => {
  await using repo = await tempRepository();
  await repo.commit.create("commit", { allowEmpty: true });
  const main = await repo.branch.current();
  await repo.branch.detach();
  const renamed = await repo.branch.move(main, "renamed");
  assertEquals(await repo.branch.list(), [renamed]);
  await assertRejects(() => repo.branch.current());
});

Deno.test("git().branch.move() rejects overriding existing branch", async () => {
  await using repo = await tempRepository();
  await repo.commit.create("commit", { allowEmpty: true });
  const main = await repo.branch.current();
  const branch = await repo.branch.create("branch");
  await assertRejects(
    () => repo.branch.move(main, "branch"),
    GitError,
    "a branch named 'branch' already exists",
  );
  assertEquals(await repo.branch.list(), [branch, main]);
});

Deno.test("git().branch.move({ force }) can override existing branch", async () => {
  await using repo = await tempRepository();
  await repo.commit.create("commit", { allowEmpty: true });
  const main = await repo.branch.current();
  let branch = await repo.branch.create("branch");
  assertEquals(await repo.branch.list(), [branch, main]);
  branch = await repo.branch.move(main, "branch", { force: true });
  assertEquals(await repo.branch.list(), [branch]);
  assertEquals(await repo.branch.current(), branch);
});

Deno.test("git().branch.copy() copies a branch", async () => {
  await using repo = await tempRepository();
  await repo.commit.create("commit", { allowEmpty: true });
  const main = await repo.branch.current();
  const branch = await repo.branch.create("branch");
  assertEquals(await repo.branch.list(), [branch, main]);
  const copy = await repo.branch.copy(branch, "copy");
  assertEquals(await repo.branch.list(), [branch, copy, main]);
});

Deno.test("git().branch.copy() can copy current branch", async () => {
  await using repo = await tempRepository();
  await repo.commit.create("commit", { allowEmpty: true });
  const main = await repo.branch.current();
  const copy = await repo.branch.copy(main, "copy");
  assertEquals(await repo.branch.list(), [copy, main]);
  assertEquals(await repo.branch.current(), main);
});

Deno.test("git().branch.copy() can copy branch from detached state", async () => {
  await using repo = await tempRepository();
  await repo.commit.create("commit", { allowEmpty: true });
  const main = await repo.branch.current();
  await repo.branch.detach();
  const copy = await repo.branch.copy(main, "copy");
  assertEquals(await repo.branch.list(), [copy, main]);
  await assertRejects(() => repo.branch.current());
});

Deno.test("git().branch.copy() rejects overriding existing branch", async () => {
  await using repo = await tempRepository();
  await repo.commit.create("commit", { allowEmpty: true });
  const main = await repo.branch.current();
  const branch = await repo.branch.create("branch");
  await assertRejects(
    () => repo.branch.copy(main, "branch"),
    GitError,
    "a branch named 'branch' already exists",
  );
  assertEquals(await repo.branch.list(), [branch, main]);
});

Deno.test("git().branch.copy({ force }) can override existing branch", async () => {
  await using repo = await tempRepository();
  await repo.commit.create("commit", { allowEmpty: true });
  const main = await repo.branch.current();
  let branch = await repo.branch.create("branch");
  assertEquals(await repo.branch.list(), [branch, main]);
  branch = await repo.branch.copy(main, "branch", { force: true });
  assertEquals(await repo.branch.list(), [branch, main]);
  assertEquals(await repo.branch.current(), main);
});

Deno.test("git().branch.delete() rejects current branch", async () => {
  await using repo = await tempRepository();
  await repo.commit.create("commit", { allowEmpty: true });
  const current = await repo.branch.current();
  await assertRejects(
    () => repo.branch.delete(current),
    GitError,
    "used by worktree",
  );
});

Deno.test("git().branch.delete() can delete branch", async () => {
  await using repo = await tempRepository();
  await repo.commit.create("commit", { allowEmpty: true });
  const current = await repo.branch.current();
  await repo.branch.detach();
  await repo.branch.delete(current);
  assertEquals(await repo.branch.list(), []);
});

Deno.test("git().branch.delete() can delete branch by name", async () => {
  await using repo = await tempRepository();
  await repo.commit.create("commit", { allowEmpty: true });
  const main = await repo.branch.current();
  const branch = await repo.branch.create("branch");
  assertEquals(await repo.branch.list(), [branch, main]);
  await repo.branch.delete("branch");
  assertEquals(await repo.branch.list(), [main]);
});

Deno.test("git().branch.delete() can delete branch from detached state", async () => {
  await using repo = await tempRepository();
  await repo.commit.create("commit", { allowEmpty: true });
  const main = await repo.branch.current();
  const branch = await repo.branch.create("branch");
  assertEquals(await repo.branch.list(), [branch, main]);
  await repo.branch.detach();
  await repo.branch.delete(branch);
  assertEquals(await repo.branch.list(), [main]);
  await assertRejects(() => repo.branch.current());
});

Deno.test("git().branch.delete() rejects unmerged branch", async () => {
  await using repo = await tempRepository();
  const main = await repo.branch.current();
  await repo.commit.create("commit", { allowEmpty: true });
  await repo.branch.switch("branch", { create: true });
  await repo.commit.create("commit", { allowEmpty: true });
  await repo.branch.switch(main);
  await assertRejects(
    () => repo.branch.delete("branch"),
    GitError,
    "not fully merged",
  );
});

Deno.test("git().branch.delete({ force }) can delete unmerged branch", async () => {
  await using repo = await tempRepository();
  await repo.commit.create("commit", { allowEmpty: true });
  const main = await repo.branch.current();
  const branch = await repo.branch.switch("branch", { create: true });
  await repo.commit.create("commit", { allowEmpty: true });
  await repo.branch.switch(main);
  await repo.branch.delete(branch, { force: true });
  assertEquals(await repo.branch.list(), [main]);
});

Deno.test("git().branch.track() sets upstream branch", async () => {
  await using upstream = await tempRepository();
  const commit = await upstream.commit.create("commit", { allowEmpty: true });
  await upstream.branch.create("target");
  await using repo = await tempRepository({
    clone: upstream,
    remote: "remote",
  });
  const remote = await repo.remote.get({ remote: "remote" });
  assertExists(remote);
  const remoteTarget = await repo.branch.get("remote/target");
  assertExists(remoteTarget);
  const branch = await repo.branch.create("branch");
  await repo.branch.track(branch, "remote/target");
  assertEquals(await repo.branch.list({ name: "branch" }), [
    {
      name: "branch",
      commit,
      fetch: { name: "target", remote, branch: remoteTarget },
      push: { name: "target", remote, branch: remoteTarget },
    },
  ]);
});

Deno.test("git().branch.untrack() unsets upstream branch", async () => {
  await using upstream = await tempRepository();
  const commit = await upstream.commit.create("commit", { allowEmpty: true });
  await upstream.branch.create("target");
  await using repo = await tempRepository({
    clone: upstream,
    remote: "remote",
  });
  const remote = await repo.remote.get({ remote: "remote" });
  assertExists(remote);
  const remoteTarget = await repo.branch.get("remote/target");
  assertExists(remoteTarget);
  const branch = await repo.branch.create("branch", {
    target: "remote/target",
  });
  assertEquals(await repo.branch.list({ name: "branch" }), [
    {
      name: "branch",
      commit,
      fetch: { name: "target", remote, branch: remoteTarget },
      push: { name: "target", remote, branch: remoteTarget },
    },
  ]);
  await repo.branch.untrack(branch);
  assertEquals(await repo.branch.list({ name: "branch" }), [
    { name: "branch", commit },
  ]);
});

Deno.test("git().index.status() lists staged modified file", async () => {
  await using repo = await tempRepository();
  await Deno.writeTextFile(repo.path("file"), "content");
  await repo.index.add("file");
  await repo.commit.create("commit");
  await Deno.writeTextFile(repo.path("file"), "modified content");
  await repo.index.add("file");
  assertEquals(await repo.index.status(), {
    staged: [{ path: "file", status: "modified" }],
    unstaged: [],
    untracked: [],
    ignored: [],
  });
});

Deno.test("git().index.status() lists staged file with mode change", async () => {
  await using repo = await tempRepository();
  await Deno.writeTextFile(repo.path("file"), "content");
  await repo.index.add("file", { executable: false });
  await repo.commit.create("commit");
  await Deno.chmod(repo.path("file"), 0o755);
  await repo.index.add("file", { executable: true });
  assertEquals(await repo.index.status(), {
    staged: [{ path: "file", status: "modified" }],
    unstaged: [],
    untracked: [],
    ignored: [],
  });
});

Deno.test("git().index.status() lists staged file with type change", async () => {
  await using repo = await tempRepository();
  await Deno.writeTextFile(repo.path("file"), "content");
  await repo.index.add("file");
  await repo.commit.create("commit");
  await Deno.remove(repo.path("file"));
  await Deno.symlink("target", repo.path("file"));
  await repo.index.add("file");
  assertEquals(await repo.index.status(), {
    staged: [{ path: "file", status: "type-changed" }],
    unstaged: [],
    untracked: [],
    ignored: [],
  });
});

Deno.test("git().index.status() lists staged added file", async () => {
  await using repo = await tempRepository();
  await Deno.writeTextFile(repo.path("file"), "content");
  await repo.index.add("file");
  assertEquals(await repo.index.status(), {
    staged: [{ path: "file", status: "added" }],
    unstaged: [],
    untracked: [],
    ignored: [],
  });
});

Deno.test("git().index.status() lists staged deleted file", async () => {
  await using repo = await tempRepository();
  await Deno.writeTextFile(repo.path("file"), "content");
  await repo.index.add("file");
  await repo.commit.create("commit");
  await repo.index.remove("file");
  assertEquals(await repo.index.status(), {
    staged: [{ path: "file", status: "deleted" }],
    unstaged: [],
    untracked: [],
    ignored: [],
  });
});

Deno.test("git().index.status() lists staged renamed file", async () => {
  await using repo = await tempRepository();
  await Deno.writeTextFile(repo.path("old.file"), "content");
  await repo.index.add("old.file");
  await repo.commit.create("commit");
  await repo.index.move("old.file", "new.file");
  assertEquals(await repo.index.status(), {
    staged: [{ path: "new.file", status: "renamed", from: "old.file" }],
    unstaged: [],
    untracked: [],
    ignored: [],
  });
});

Deno.test("git().index.status() lists staged copied file", async () => {
  await using repo = await tempRepository({
    config: { status: { renames: "copies" } },
  });
  await Deno.writeTextFile(repo.path("source.file"), "content1");
  await repo.index.add("source.file");
  await repo.commit.create("commit");
  await Deno.writeTextFile(repo.path("source.file"), "content2");
  await Deno.writeTextFile(repo.path("copied.file"), "content1");
  await repo.index.add(["source.file", "copied.file"]);
  assertEquals(await repo.index.status(), {
    staged: [
      { path: "copied.file", status: "copied", from: "source.file" },
      { path: "source.file", status: "modified" },
    ],
    unstaged: [],
    untracked: [],
    ignored: [],
  });
});

Deno.test("git().index.status() lists unstaged modified file", async () => {
  await using repo = await tempRepository();
  await Deno.writeTextFile(repo.path("file"), "content");
  await repo.index.add("file");
  await repo.commit.create("commit");
  await Deno.writeTextFile(repo.path("file"), "modified content");
  assertEquals(await repo.index.status(), {
    staged: [],
    unstaged: [{ path: "file", status: "modified" }],
    untracked: [],
    ignored: [],
  });
});

Deno.test("git().index.status() lists unstaged file with mode change", async () => {
  await using repo = await tempRepository();
  await Deno.writeTextFile(repo.path("file"), "content");
  await repo.index.add("file", { executable: false });
  await repo.commit.create("commit");
  await Deno.chmod(repo.path("file"), 0o755);
  assertEquals(await repo.index.status(), {
    staged: [],
    unstaged: [{ path: "file", status: "modified" }],
    untracked: [],
    ignored: [],
  });
});

Deno.test("git().index.status() lists unstaged file with type change", async () => {
  await using repo = await tempRepository();
  await Deno.writeTextFile(repo.path("file"), "content");
  await repo.index.add("file");
  await repo.commit.create("commit");
  await Deno.remove(repo.path("file"));
  await Deno.symlink("target", repo.path("file"));
  assertEquals(await repo.index.status(), {
    staged: [],
    unstaged: [{ path: "file", status: "type-changed" }],
    untracked: [],
    ignored: [],
  });
});

Deno.test("git().index.status() lists unstaged added file", async () => {
  await using repo = await tempRepository();
  await Deno.writeTextFile(repo.path("file"), "content");
  await repo.index.add("file");
  assertEquals(await repo.index.status(), {
    staged: [{ path: "file", status: "added" }],
    unstaged: [],
    untracked: [],
    ignored: [],
  });
});

Deno.test("git().index.status() lists unstaged deleted file", async () => {
  await using repo = await tempRepository();
  await Deno.writeTextFile(repo.path("file"), "content");
  await repo.index.add("file");
  await repo.commit.create("commit");
  await Deno.remove(repo.path("file"));
  assertEquals(await repo.index.status(), {
    staged: [],
    unstaged: [{ path: "file", status: "deleted" }],
    untracked: [],
    ignored: [],
  });
});

Deno.test("git().index.status() can list staged and unstaged changes to the same file", async () => {
  await using repo = await tempRepository();
  await Deno.writeTextFile(repo.path("file"), "content1");
  await repo.index.add("file");
  await repo.commit.create("commit");
  await Deno.writeTextFile(repo.path("file"), "content2");
  await repo.index.add("file");
  await Deno.remove(repo.path("file"));
  assertEquals(await repo.index.status(), {
    staged: [{ path: "file", status: "modified" }],
    unstaged: [{ path: "file", status: "deleted" }],
    untracked: [],
    ignored: [],
  });
});

Deno.test("git().index.status() can list staged and untracked changes to the same file", async () => {
  await using repo = await tempRepository();
  await Deno.writeTextFile(repo.path("file"), "content");
  await repo.index.add("file");
  await repo.commit.create("commit");
  await repo.index.remove("file");
  await Deno.writeTextFile(repo.path("file"), "content");
  assertEquals(await repo.index.status(), {
    staged: [{ path: "file", status: "deleted" }],
    unstaged: [],
    untracked: [{ path: "file" }],
    ignored: [],
  });
});

Deno.test("git().index.status() can list staged and ignored changes to the same file", async () => {
  await using repo = await tempRepository();
  await Deno.writeTextFile(repo.path(".gitignore"), "file");
  await repo.index.add(".gitignore");
  await Deno.writeTextFile(repo.path("file"), "content");
  await repo.index.add("file", { force: true });
  await repo.commit.create("commit");
  await repo.index.remove("file");
  await Deno.writeTextFile(repo.path("file"), "content");
  assertEquals(await repo.index.status({ ignored: true }), {
    staged: [{ path: "file", status: "deleted" }],
    unstaged: [],
    untracked: [],
    ignored: [{ path: "file" }],
  });
});

Deno.test("git().index.status({ renames }) can ignore renames", async () => {
  await using repo = await tempRepository();
  await Deno.writeTextFile(repo.path("old.file"), "content");
  await repo.index.add("old.file");
  await repo.commit.create("commit");
  await repo.index.move("old.file", "new.file");
  assertEquals(
    await repo.index.status({ renames: true }),
    {
      staged: [
        { from: "old.file", path: "new.file", status: "renamed" },
      ],
      unstaged: [],
      untracked: [],
      ignored: [],
    },
  );
  assertEquals(await repo.index.status({ renames: false }), {
    staged: [
      { path: "new.file", status: "added" },
      { path: "old.file", status: "deleted" },
    ],
    unstaged: [],
    untracked: [],
    ignored: [],
  });
});

Deno.test("git().index.status({ untracked }) can skip untracked files", async () => {
  await using repo = await tempRepository();
  await Deno.writeTextFile(repo.path("file"), "content");
  assertEquals(await repo.index.status(), {
    staged: [],
    unstaged: [],
    untracked: [{ path: "file" }],
    ignored: [],
  });
  assertEquals(await repo.index.status({ untracked: false }), {
    staged: [],
    unstaged: [],
    untracked: [],
    ignored: [],
  });
});

Deno.test("git().index.status({ untracked }) can list files under untracked directories", async () => {
  await using repo = await tempRepository();
  await Deno.mkdir(repo.path("directory"));
  await Deno.writeTextFile(repo.path("directory/file"), "content");
  assertEquals(await repo.index.status(), {
    staged: [],
    unstaged: [],
    untracked: [{ path: "directory/" }],
    ignored: [],
  });
  assertEquals(await repo.index.status({ untracked: "all" }), {
    staged: [],
    unstaged: [],
    untracked: [{ path: "directory/file" }],
    ignored: [],
  });
});

Deno.test("git().index.status({ ignored }) lists ignored files", async () => {
  await using repo = await tempRepository();
  await Deno.writeTextFile(repo.path(".gitignore"), "file");
  await repo.index.add(".gitignore");
  await repo.commit.create("commit");
  await Deno.writeTextFile(repo.path("file"), "content");
  assertEquals(await repo.index.status(), {
    staged: [],
    unstaged: [],
    untracked: [],
    ignored: [],
  });
  assertEquals(await repo.index.status({ ignored: true }), {
    staged: [],
    unstaged: [],
    untracked: [],
    ignored: [{ path: "file" }],
  });
});

Deno.test("git().index.status({ ignored }) can list ignored directories", async () => {
  await using repo = await tempRepository();
  await Deno.writeTextFile(repo.path(".gitignore"), "directory/");
  await repo.index.add(".gitignore");
  await repo.commit.create("commit");
  await Deno.mkdir(repo.path("directory"));
  await Deno.writeTextFile(repo.path("directory/file"), "content");
  assertEquals(await repo.index.status(), {
    staged: [],
    unstaged: [],
    untracked: [],
    ignored: [],
  });
  assertEquals(await repo.index.status({ ignored: true }), {
    staged: [],
    unstaged: [],
    untracked: [],
    ignored: [{ path: "directory/" }],
  });
});

Deno.test("git().index.status({ path }) can filter by path", async () => {
  await using repo = await tempRepository();
  await Deno.mkdir(repo.path("directory"));
  await Deno.writeTextFile(repo.path("directory/file"), "content");
  await repo.index.add("directory/file");
  const expected = {
    staged: [{ path: "directory/file", status: "added" as const }],
    unstaged: [],
    untracked: [],
    ignored: [],
  };
  assertEquals(await repo.index.status({ path: "directory" }), expected);
  assertEquals(await repo.index.status({ path: "directory/" }), expected);
  assertEquals(await repo.index.status({ path: "directory/*" }), expected);
  assertEquals(await repo.index.status({ path: "directory/file" }), expected);
  assertEquals(await repo.index.status({ path: ["directory/file"] }), expected);
  assertEquals(await repo.index.status({ path: "*/file" }), expected);
  assertEquals(
    await repo.index.status({ path: ["upstream", "dir*"] }),
    expected,
  );
  assertEquals(await repo.index.status({ path: "upstream" }), {
    staged: [],
    unstaged: [],
    untracked: [],
    ignored: [],
  });
});

Deno.test("git().index.add() adds files", async () => {
  await using repo = await tempRepository();
  await Deno.writeTextFile(repo.path("file"), "content");
  await repo.index.add("file");
  assertEquals((await repo.index.status()).staged, [
    { path: "file", status: "added" },
  ]);
});

Deno.test("git().index.add() rejects non-existent file", async () => {
  await using repo = await tempRepository();
  await assertRejects(
    () => repo.index.add("file"),
    GitError,
    "did not match any files",
  );
  assertEquals((await repo.index.status()).staged, []);
});

Deno.test("git().index.add() rejects ignored file", async () => {
  await using repo = await tempRepository();
  await Deno.writeTextFile(repo.path("file"), "content");
  await Deno.writeTextFile(repo.path(".gitignore"), "file");
  await repo.index.add(".gitignore");
  await repo.commit.create("commit");
  await assertRejects(
    () => repo.index.add("file"),
    GitError,
    "paths are ignored",
  );
  assertEquals((await repo.index.status()).staged, []);
});

Deno.test("git().index.add({ executable }) can add file as executable", async () => {
  await using repo = await tempRepository();
  await Deno.writeTextFile(repo.path("file"), "content");
  let stat = await Deno.stat(repo.path("file"));
  assertEquals((stat.mode ?? 0) & 0o111, 0o000);
  await repo.index.add("file", { executable: true });
  const commit = await repo.commit.create("commit");
  await repo.index.remove("file", { force: true });
  await repo.commit.create("commit");
  await repo.branch.detach({ target: commit });
  stat = await Deno.stat(repo.path("file"));
  assertEquals((stat.mode ?? 0) & 0o110, 0o110);
});

Deno.test("git().index.add({ executable }) can add file as non-executable", async () => {
  await using repo = await tempRepository();
  await Deno.writeTextFile(repo.path("file"), "content");
  await Deno.chmod(repo.path("file"), 0o755);
  await repo.index.add("file", { executable: false });
  const commit = await repo.commit.create("commit");
  await repo.index.remove("file", { force: true });
  await repo.commit.create("commit");
  await repo.branch.detach({ target: commit });
  const stat = await Deno.stat(repo.path("file"));
  assertEquals((stat.mode ?? 0) & 0o111, 0o000);
});

Deno.test("git().index.add({ force }) can add ignored file", async () => {
  await using repo = await tempRepository();
  await Deno.writeTextFile(repo.path("file"), "content");
  await Deno.writeTextFile(repo.path(".gitignore"), "file");
  await repo.index.add(".gitignore");
  await repo.commit.create("commit");
  await repo.index.add("file", { force: true });
  assertEquals((await repo.index.status()).staged, [
    { path: "file", status: "added" },
  ]);
});

Deno.test("git().index.move() moves files", async () => {
  await using repo = await tempRepository();
  await Deno.writeTextFile(repo.path("old.file"), "content");
  await repo.index.add("old.file");
  await repo.commit.create("commit");
  await repo.index.move("old.file", "new.file");
  assertEquals((await repo.index.status()).staged, [
    { path: "new.file", status: "renamed", from: "old.file" },
  ]);
});

Deno.test("git().index.move() can move multiple files into a directory", async () => {
  await using repo = await tempRepository();
  await Deno.writeTextFile(repo.path("file1"), "content");
  await Deno.writeTextFile(repo.path("file2"), "content");
  await Deno.mkdir(repo.path("directory"));
  await repo.index.add(["file1", "file2"]);
  await repo.commit.create("commit");
  await repo.index.move(["file1", "file2"], "directory");
  assertEquals((await repo.index.status()).staged, [
    { path: "directory/file1", status: "renamed", from: "file1" },
    { path: "directory/file2", status: "renamed", from: "file2" },
  ]);
});

Deno.test("git().index.move() rejects missing destination if moving multiple files", async () => {
  await using repo = await tempRepository();
  await Deno.writeTextFile(repo.path("file1"), "content");
  await Deno.writeTextFile(repo.path("file2"), "content");
  await repo.index.add(["file1", "file2"]);
  await repo.commit.create("commit");
  await assertRejects(
    () => repo.index.move(["file1", "file2"], "directory"),
    GitError,
    "not a directory",
  );
  assertEquals((await repo.index.status()).staged, []);
});

Deno.test("git().index.move() rejects non-existent source file", async () => {
  await using repo = await tempRepository();
  await assertRejects(
    () => repo.index.move("old.file", "new.file"),
    GitError,
    "bad source",
  );
  assertEquals((await repo.index.status()).staged, []);
});

Deno.test("git().index.move() rejects untracked source file", async () => {
  await using repo = await tempRepository();
  await Deno.writeTextFile(repo.path("old.file"), "content");
  await assertRejects(
    () => repo.index.move("old.file", "new.file"),
    GitError,
    "not under version control",
  );
  assertEquals((await repo.index.status()).staged, []);
});

Deno.test("git().index.move() rejects existing destination file", async () => {
  await using repo = await tempRepository();
  await Deno.writeTextFile(repo.path("old.file"), "content");
  await Deno.writeTextFile(repo.path("new.file"), "content");
  await repo.index.add("old.file");
  await repo.commit.create("commit");
  await assertRejects(
    () => repo.index.move("old.file", "new.file"),
    GitError,
    "destination exists",
  );
  assertEquals((await repo.index.status()).staged, []);
});

Deno.test("git().index.move({ force }) can overwrite existing destination file", async () => {
  await using repo = await tempRepository();
  await Deno.writeTextFile(repo.path("old.file"), "content");
  await Deno.writeTextFile(repo.path("file"), "content");
  await repo.index.add("old.file");
  await repo.commit.create("commit");
  await repo.index.move("old.file", "new.file", { force: true });
  assertEquals((await repo.index.status()).staged, [
    { path: "new.file", status: "renamed", from: "old.file" },
  ]);
});

Deno.test("git().index.remove() removes files", async () => {
  await using repo = await tempRepository();
  await Deno.writeTextFile(repo.path("file"), "content");
  await repo.index.add("file");
  await repo.commit.create("commit");
  await repo.index.remove("file");
  assertEquals((await repo.index.status()).staged, [
    { path: "file", status: "deleted" },
  ]);
});

Deno.test("git().index.remove() rejects non-existent file", async () => {
  await using repo = await tempRepository();
  await assertRejects(
    () => repo.index.remove("file"),
    GitError,
    "did not match any files",
  );
  assertEquals((await repo.index.status()).staged, []);
});

Deno.test("git().index.remove() rejects modified file", async () => {
  await using repo = await tempRepository();
  await Deno.writeTextFile(repo.path("file"), "content");
  await repo.index.add("file");
  await repo.commit.create("commit");
  await Deno.writeTextFile(repo.path("file"), "modified content");
  await assertRejects(
    () => repo.index.remove("file"),
    GitError,
    "file has local modifications",
  );
  assertEquals((await repo.index.status()).staged, []);
});

Deno.test("git().index.remove({ force }) can remove modified file", async () => {
  await using repo = await tempRepository();
  await Deno.writeTextFile(repo.path("file"), "content");
  await repo.index.add("file");
  await repo.commit.create("commit");
  await Deno.writeTextFile(repo.path("file"), "modified content");
  await repo.index.remove("file", { force: true });
  assertEquals((await repo.index.status()).staged, [
    { path: "file", status: "deleted" },
  ]);
});

Deno.test("git().index.restore() restores a file", async () => {
  await using repo = await tempRepository();
  await Deno.writeTextFile(repo.path("file.txt"), "content1");
  await repo.index.add("file.txt");
  await repo.commit.create("commit");
  await Deno.writeTextFile(repo.path("file.txt"), "content2");
  assertEquals(await repo.index.status(), {
    staged: [],
    unstaged: [{ path: "file.txt", status: "modified" }],
    untracked: [],
    ignored: [],
  });
  await repo.index.restore("file.txt");
  assertEquals(await repo.index.status(), {
    staged: [],
    unstaged: [],
    untracked: [],
    ignored: [],
  });
  assertEquals(await Deno.readTextFile(repo.path("file.txt")), "content1");
});

Deno.test("git().index.restore() can restore multiple files", async () => {
  await using repo = await tempRepository();
  await Deno.writeTextFile(repo.path("file1.txt"), "content1");
  await Deno.writeTextFile(repo.path("file2.txt"), "content2");
  await repo.index.add(["file1.txt", "file2.txt"]);
  await repo.commit.create("commit");
  await Deno.writeTextFile(repo.path("file1.txt"), "content3");
  await Deno.writeTextFile(repo.path("file2.txt"), "content4");
  await repo.index.restore(["file1.txt", "file2.txt"]);
  assertEquals(await repo.index.status(), {
    staged: [],
    unstaged: [],
    untracked: [],
    ignored: [],
  });
  assertEquals(await Deno.readTextFile(repo.path("file1.txt")), "content1");
  assertEquals(await Deno.readTextFile(repo.path("file2.txt")), "content2");
});

Deno.test("git().index.restore({ location }) can restore index", async () => {
  await using repo = await tempRepository();
  await Deno.writeTextFile(repo.path("file.txt"), "content1");
  await repo.index.add("file.txt");
  await repo.commit.create("commit");
  await Deno.writeTextFile(repo.path("file.txt"), "content2");
  await repo.index.add("file.txt");
  assertEquals(await repo.index.status(), {
    staged: [{ path: "file.txt", status: "modified" }],
    unstaged: [],
    untracked: [],
    ignored: [],
  });
  await repo.index.restore("file.txt", { location: "index" });
  assertEquals(await repo.index.status(), {
    staged: [],
    unstaged: [{ path: "file.txt", status: "modified" }],
    untracked: [],
    ignored: [],
  });
  assertEquals(await Deno.readTextFile(repo.path("file.txt")), "content2");
});

Deno.test("git().index.restore({ location }) can restore index and worktree", async () => {
  await using repo = await tempRepository();
  await Deno.writeTextFile(repo.path("file.txt"), "content1");
  await repo.index.add("file.txt");
  await repo.commit.create("commit");
  await Deno.writeTextFile(repo.path("file.txt"), "content2");
  await repo.index.add("file.txt");
  assertEquals(await repo.index.status(), {
    staged: [{ path: "file.txt", status: "modified" }],
    unstaged: [],
    untracked: [],
    ignored: [],
  });
  await repo.index.restore("file.txt", { location: "both" });
  assertEquals(await repo.index.status(), {
    staged: [],
    unstaged: [],
    untracked: [],
    ignored: [],
  });
  assertEquals(await Deno.readTextFile(repo.path("file.txt")), "content1");
});

Deno.test("git().index.restore({ location }) can revert new files", async () => {
  await using repo = await tempRepository();
  await repo.commit.create("commit", { allowEmpty: true });
  await Deno.writeTextFile(repo.path("file.txt"), "content");
  await repo.index.add("file.txt");
  assertEquals(await repo.index.status(), {
    staged: [{ path: "file.txt", status: "added" }],
    unstaged: [],
    untracked: [],
    ignored: [],
  });
  await repo.index.restore("file.txt", { location: "index" });
  assertEquals(await repo.index.status(), {
    staged: [],
    unstaged: [],
    untracked: [{ path: "file.txt" }],
    ignored: [],
  });
});

Deno.test("git().index.restore({ source }) restores a file from commit", async () => {
  await using repo = await tempRepository();
  await Deno.writeTextFile(repo.path("file.txt"), "content1");
  await repo.index.add("file.txt");
  const commit1 = await repo.commit.create("commit1");
  await Deno.writeTextFile(repo.path("file.txt"), "content2");
  const commit2 = await repo.commit.create("commit2", { all: true });
  await Deno.writeTextFile(repo.path("file.txt"), "content3");
  assertEquals(await repo.index.status(), {
    staged: [],
    unstaged: [{ path: "file.txt", status: "modified" }],
    untracked: [],
    ignored: [],
  });
  await repo.index.restore("file.txt", { source: commit1 });
  assertEquals(await repo.index.status(), {
    staged: [],
    unstaged: [{ path: "file.txt", status: "modified" }],
    untracked: [],
    ignored: [],
  });
  assertEquals(await Deno.readTextFile(repo.path("file.txt")), "content1");
  await repo.index.restore("file.txt", { source: commit2 });
  assertEquals(await repo.index.status(), {
    staged: [],
    unstaged: [],
    untracked: [],
    ignored: [],
  });
  assertEquals(await Deno.readTextFile(repo.path("file.txt")), "content2");
});

Deno.test("git().diff.status() returns empty for no change", async () => {
  await using repo = await tempRepository();
  assertEquals(await repo.diff.status(), []);
});

Deno.test("git().diff.status() lists unstaged modified file", async () => {
  await using repo = await tempRepository();
  await Deno.writeTextFile(repo.path("file"), "content");
  await repo.index.add("file");
  await repo.commit.create("commit");
  await Deno.writeTextFile(repo.path("file"), "modified content");
  assertEquals(await repo.diff.status(), [
    { path: "file", status: "modified" },
  ]);
});

Deno.test("git().diff.status() does not list staged modified file", async () => {
  await using repo = await tempRepository();
  await Deno.writeTextFile(repo.path("file"), "content");
  await repo.index.add("file");
  await repo.commit.create("commit");
  await Deno.writeTextFile(repo.path("file"), "content");
  await repo.index.add("file");
  assertEquals(await repo.diff.status(), []);
});

Deno.test("git().diff.status() lists unstaged file with mode change", async () => {
  await using repo = await tempRepository();
  await Deno.writeTextFile(repo.path("file"), "content");
  await repo.index.add("file");
  await repo.commit.create("commit");
  await Deno.chmod(repo.path("file"), 0o755);
  assertEquals(await repo.diff.status(), [
    { path: "file", status: "modified" },
  ]);
});

Deno.test("git().diff.status() lists unstaged file with type change", async () => {
  await using repo = await tempRepository();
  await Deno.writeTextFile(repo.path("file"), "content");
  await repo.index.add("file");
  await repo.commit.create("commit");
  await Deno.remove(repo.path("file"));
  await Deno.symlink("target", repo.path("file"));
  assertEquals(await repo.diff.status(), [
    { path: "file", status: "type-changed" },
  ]);
});

Deno.test("git().diff.status() does not list staged file with mode change", async () => {
  await using repo = await tempRepository();
  await Deno.writeTextFile(repo.path("file"), "content");
  await repo.index.add("file", { executable: false });
  await repo.commit.create("commit");
  await Deno.chmod(repo.path("file"), 0o755);
  await repo.index.add("file", { executable: true });
  assertEquals(await repo.diff.status(), []);
});

Deno.test("git().diff.status() does not list staged file with type change", async () => {
  await using repo = await tempRepository();
  await Deno.writeTextFile(repo.path("file"), "content");
  await repo.index.add("file");
  await repo.commit.create("commit");
  await Deno.remove(repo.path("file"));
  await Deno.symlink("target", repo.path("file"));
  await repo.index.add("file");
  assertEquals(await repo.diff.status(), []);
});

Deno.test("git().diff.status() does not list untracked file", async () => {
  await using repo = await tempRepository();
  await Deno.writeTextFile(repo.path("file"), "content");
  assertEquals(await repo.diff.status(), []);
});

Deno.test("git().diff.status() lists unstaged deleted file", async () => {
  await using repo = await tempRepository();
  await Deno.writeTextFile(repo.path("file"), "content");
  await repo.index.add("file");
  await repo.commit.create("commit");
  await Deno.remove(repo.path("file"));
  assertEquals(await repo.diff.status(), [
    { path: "file", status: "deleted" },
  ]);
});

Deno.test("git().diff.status() does not list staged deleted file", async () => {
  await using repo = await tempRepository();
  await Deno.writeTextFile(repo.path("file"), "content");
  await repo.index.add("file");
  await repo.commit.create("commit");
  await repo.index.remove("file");
  assertEquals(await repo.diff.status(), []);
});

Deno.test("git().diff.status({ path }) filters by path", async () => {
  await using repo = await tempRepository();
  await Deno.writeTextFile(repo.path("file1"), "content");
  await Deno.writeTextFile(repo.path("file2"), "content");
  await repo.index.add(["file1", "file2"]);
  await repo.commit.create("commit");
  await Deno.writeTextFile(repo.path("file1"), "modified content");
  await Deno.writeTextFile(repo.path("file2"), "modified content");
  assertEquals(await repo.diff.status({ path: "file1" }), [
    { path: "file1", status: "modified" },
  ]);
  assertEquals(await repo.diff.status({ path: "file2" }), [
    { path: "file2", status: "modified" },
  ]);
  assertEquals(await repo.diff.status({ path: ["file1", "file2"] }), [
    { path: "file1", status: "modified" },
    { path: "file2", status: "modified" },
  ]);
  assertEquals(await repo.diff.status({ path: ["."] }), [
    { path: "file1", status: "modified" },
    { path: "file2", status: "modified" },
  ]);
  assertEquals(await repo.diff.status({ path: "nonexistent" }), []);
});

Deno.test("git().diff.status({ staged }) lists staged modified file", async () => {
  await using repo = await tempRepository();
  await Deno.writeTextFile(repo.path("file"), "content");
  await repo.index.add("file");
  await repo.commit.create("commit");
  await Deno.writeTextFile(repo.path("file"), "modified content");
  await repo.index.add("file");
  assertEquals(await repo.diff.status({ staged: true }), [
    { path: "file", status: "modified" },
  ]);
});

Deno.test("git().diff.status({ staged }) does not list unstaged modified file", async () => {
  await using repo = await tempRepository();
  await Deno.writeTextFile(repo.path("file"), "content");
  await repo.index.add("file");
  await repo.commit.create("commit");
  await Deno.writeTextFile(repo.path("file"), "modified content");
  assertEquals(await repo.diff.status({ staged: true }), []);
});

Deno.test("git().diff.status({ staged }) lists staged file with mode change", async () => {
  await using repo = await tempRepository();
  await Deno.writeTextFile(repo.path("file"), "content");
  await repo.index.add("file", { executable: false });
  await repo.commit.create("commit");
  await Deno.chmod(repo.path("file"), 0o755);
  await repo.index.add("file", { executable: true });
  assertEquals(await repo.diff.status({ staged: true }), [
    { path: "file", status: "modified" },
  ]);
});

Deno.test("git().diff.status({ staged }) lists staged file with type change", async () => {
  await using repo = await tempRepository();
  await Deno.writeTextFile(repo.path("file"), "content");
  await repo.index.add("file");
  await repo.commit.create("commit");
  await Deno.remove(repo.path("file"));
  await Deno.symlink("target", repo.path("file"));
  await repo.index.add("file");
  assertEquals(await repo.diff.status({ staged: true }), [
    { path: "file", status: "type-changed" },
  ]);
});

Deno.test("git().diff.status({ staged }) does not list unstaged file with mode change", async () => {
  await using repo = await tempRepository();
  await Deno.writeTextFile(repo.path("file"), "content");
  await repo.index.add("file", { executable: false });
  await repo.commit.create("commit");
  await Deno.chmod(repo.path("file"), 0o755);
  assertEquals(await repo.diff.status({ staged: true }), []);
});

Deno.test("git().diff.status({ staged }) does not list unstaged file with type change", async () => {
  await using repo = await tempRepository();
  await Deno.writeTextFile(repo.path("file"), "content");
  await repo.index.add("file");
  await repo.commit.create("commit");
  await Deno.remove(repo.path("file"));
  await Deno.symlink("target", repo.path("file"));
  assertEquals(await repo.diff.status({ staged: true }), []);
});

Deno.test("git().diff.status({ staged }) lists staged added file", async () => {
  await using repo = await tempRepository();
  await Deno.writeTextFile(repo.path("file"), "content");
  await repo.index.add("file");
  assertEquals(await repo.diff.status({ staged: true }), [
    { path: "file", status: "added" },
  ]);
});

Deno.test("git().diff.status({ staged }) does not list untracked file", async () => {
  await using repo = await tempRepository();
  await Deno.writeTextFile(repo.path("file"), "content");
  assertEquals(await repo.diff.status({ staged: true }), []);
});

Deno.test("git().diff.status({ staged }) lists staged deleted file", async () => {
  await using repo = await tempRepository();
  await Deno.writeTextFile(repo.path("file"), "content");
  await repo.index.add("file");
  await repo.commit.create("commit");
  await repo.index.remove("file");
  assertEquals(await repo.diff.status({ staged: true }), [
    { path: "file", status: "deleted" },
  ]);
});

Deno.test("git().diff.status({ staged }) does not list unstaged deleted file", async () => {
  await using repo = await tempRepository();
  await Deno.writeTextFile(repo.path("file"), "content");
  await repo.index.add("file");
  await repo.commit.create("commit");
  await Deno.remove(repo.path("file"));
  assertEquals(await repo.diff.status({ staged: true }), []);
});

Deno.test("git().diff.status({ staged }) lists renamed file", async () => {
  await using repo = await tempRepository();
  await Deno.writeTextFile(repo.path("old.file"), "content");
  await repo.index.add("old.file");
  await repo.commit.create("commit");
  await repo.index.move("old.file", "new.file");
  assertEquals(await repo.diff.status({ staged: true }), [
    { path: "new.file", status: "renamed", from: "old.file" },
  ]);
});

Deno.test("git().diff.status({ target }) lists files modified since commit", async () => {
  await using repo = await tempRepository();
  await Deno.writeTextFile(repo.path("committed"), "content");
  await Deno.writeTextFile(repo.path("staged"), "content");
  await Deno.writeTextFile(repo.path("unstaged"), "content");
  await repo.index.add(["committed", "staged", "unstaged"]);
  const commit = await repo.commit.create("commit");
  await Deno.writeTextFile(repo.path("committed"), "modified content");
  await repo.index.add("committed");
  await repo.commit.create("commit");
  await Deno.writeTextFile(repo.path("staged"), "modified content");
  await repo.index.add("staged");
  await Deno.writeTextFile(repo.path("unstaged"), "modified content");
  assertEquals(await repo.diff.status({ target: commit }), [
    { path: "committed", status: "modified" },
    { path: "staged", status: "modified" },
    { path: "unstaged", status: "modified" },
  ]);
});

Deno.test("git().diff.status({ target }) lists files with mode change since commit", async () => {
  await using repo = await tempRepository();
  await Deno.writeTextFile(repo.path("committed"), "content");
  await Deno.writeTextFile(repo.path("staged"), "content");
  await Deno.writeTextFile(repo.path("unstaged"), "content");
  await repo.index.add(["committed", "staged", "unstaged"]);
  const commit = await repo.commit.create("commit");
  await Deno.chmod(repo.path("committed"), 0o755);
  await repo.index.add("committed", { executable: true });
  await repo.commit.create("commit");
  await Deno.chmod(repo.path("staged"), 0o755);
  await repo.index.add("staged", { executable: true });
  await Deno.chmod(repo.path("unstaged"), 0o755);
  assertEquals(await repo.diff.status({ target: commit }), [
    { path: "committed", status: "modified" },
    { path: "staged", status: "modified" },
    { path: "unstaged", status: "modified" },
  ]);
});

Deno.test("git().diff.status({ target }) lists files with type change since commit", async () => {
  await using repo = await tempRepository();
  await Deno.writeTextFile(repo.path("committed"), "content");
  await Deno.writeTextFile(repo.path("staged"), "content");
  await Deno.writeTextFile(repo.path("unstaged"), "content");
  await repo.index.add(["committed", "staged", "unstaged"]);
  const commit = await repo.commit.create("commit");
  await Deno.remove(repo.path("committed"));
  await Deno.symlink("target", repo.path("committed"));
  await repo.index.add("committed");
  await repo.commit.create("commit");
  await Deno.remove(repo.path("staged"));
  await Deno.symlink("target", repo.path("staged"));
  await repo.index.add("staged");
  await Deno.remove(repo.path("unstaged"));
  await Deno.symlink("target", repo.path("unstaged"));
  assertEquals(await repo.diff.status({ target: commit }), [
    { path: "committed", status: "type-changed" },
    { path: "staged", status: "type-changed" },
    { path: "unstaged", status: "type-changed" },
  ]);
});

Deno.test("git().diff.status({ target }) lists added files since commit", async () => {
  await using repo = await tempRepository();
  const commit = await repo.commit.create("commit", { allowEmpty: true });
  await Deno.writeTextFile(repo.path("committed"), "content");
  await repo.index.add("committed");
  await repo.commit.create("commit");
  await Deno.writeTextFile(repo.path("staged"), "content");
  await repo.index.add("staged");
  assertEquals(await repo.diff.status({ target: commit }), [
    { path: "committed", status: "added" },
    { path: "staged", status: "added" },
  ]);
});

Deno.test("git().diff.status({ target }) does not list untracked files", async () => {
  await using repo = await tempRepository();
  const commit = await repo.commit.create("commit", { allowEmpty: true });
  await Deno.writeTextFile(repo.path("file"), "content");
  assertEquals(await repo.diff.status({ target: commit }), []);
});

Deno.test("git().diff.status({ target }) lists deleted files since commit", async () => {
  await using repo = await tempRepository();
  await Deno.writeTextFile(repo.path("committed"), "content");
  await Deno.writeTextFile(repo.path("staged"), "content");
  await Deno.writeTextFile(repo.path("unstaged"), "content");
  await repo.index.add(["committed", "staged", "unstaged"]);
  const commit = await repo.commit.create("commit");
  await repo.index.remove("committed");
  await repo.commit.create("commit");
  await repo.index.remove("staged");
  await Deno.remove(repo.path("unstaged"));
  assertEquals(await repo.diff.status({ target: commit }), [
    { path: "committed", status: "deleted" },
    { path: "staged", status: "deleted" },
    { path: "unstaged", status: "deleted" },
  ]);
});

Deno.test("git().diff.status({ target }) lists renamed files since commit", async () => {
  await using repo = await tempRepository();
  await Deno.writeTextFile(
    repo.path("old.committed.file"),
    "committed content",
  );
  await Deno.writeTextFile(repo.path("old.staged.file"), "staged content");
  await repo.index.add(["old.committed.file", "old.staged.file"]);
  const commit = await repo.commit.create("commit");
  await repo.index.move("old.committed.file", "new.committed.file");
  await repo.commit.create("commit");
  await repo.index.move("old.staged.file", "new.staged.file");
  assertEquals(await repo.diff.status({ target: commit }), [
    {
      path: "new.committed.file",
      status: "renamed",
      from: "old.committed.file",
    },
    { path: "new.staged.file", status: "renamed", from: "old.staged.file" },
  ]);
});

Deno.test("git().diff.status({ range }) lists files changed in range", async () => {
  await using repo = await tempRepository();
  const commit1 = await repo.commit.create("commit", { allowEmpty: true });
  await Deno.writeTextFile(repo.path("file"), "content1");
  await repo.index.add("file");
  const commit2 = await repo.commit.create("commit");
  await Deno.writeTextFile(repo.path("file"), "content2");
  await repo.index.add("file");
  const commit3 = await repo.commit.create("commit");
  await repo.index.remove("file");
  const commit4 = await repo.commit.create("commit");
  assertEquals(
    await repo.diff.status({ range: { from: commit1, to: commit2 } }),
    [{ path: "file", status: "added" }],
  );
  assertEquals(
    await repo.diff.status({ range: { from: commit2, to: commit1 } }),
    [{ path: "file", status: "deleted" }],
  );
  assertEquals(
    await repo.diff.status({ range: { from: commit2, to: commit3 } }),
    [{ path: "file", status: "modified" }],
  );
  assertEquals(
    await repo.diff.status({ range: { from: commit3, to: commit2 } }),
    [{ path: "file", status: "modified" }],
  );
  assertEquals(
    await repo.diff.status({ range: { from: commit3 } }),
    [{ path: "file", status: "deleted" }],
  );
  assertEquals(
    await repo.diff.status({ range: { from: commit3, to: commit4 } }),
    [{ path: "file", status: "deleted" }],
  );
  assertEquals(
    await repo.diff.status({ range: { from: commit2, to: commit4 } }),
    [{ path: "file", status: "deleted" }],
  );
  assertEquals(
    await repo.diff.status({ range: { from: commit4, to: commit2 } }),
    [{ path: "file", status: "added" }],
  );
  assertEquals(
    await repo.diff.status({ range: { from: commit1, to: commit4 } }),
    [],
  );
});

Deno.test("git().diff.status({ renames }) can ignore renames", async () => {
  await using repo = await tempRepository();
  await Deno.writeTextFile(repo.path("old.file"), "content");
  await repo.index.add("old.file");
  await repo.commit.create("commit");
  await repo.index.move("old.file", "new.file");
  assertEquals(await repo.diff.status({ staged: true, renames: true }), [
    { path: "new.file", status: "renamed", from: "old.file" },
  ]);
  assertEquals(await repo.diff.status({ staged: true, renames: false }), [
    { path: "new.file", status: "added" },
    { path: "old.file", status: "deleted" },
  ]);
});

Deno.test("git().diff.status({ copies }) can detect copies", async () => {
  await using repo = await tempRepository();
  await Deno.writeTextFile(repo.path("source.file"), "content1");
  await repo.index.add("source.file");
  await repo.commit.create("commit");
  await Deno.writeTextFile(repo.path("source.file"), "content2");
  await Deno.writeTextFile(repo.path("copied.file"), "content1");
  await repo.index.add(["source.file", "copied.file"]);
  assertEquals(await repo.diff.status({ staged: true, copies: true }), [
    { path: "copied.file", status: "copied", from: "source.file" },
    { path: "source.file", status: "modified" },
  ]);
});

Deno.test("git().diff.patch() generates empty patch for no changes", async () => {
  await using repo = await tempRepository();
  assertEquals(await repo.diff.patch(), []);
});

Deno.test("git().diff.patch() generates patch", async () => {
  await using repo = await tempRepository();
  await Deno.writeTextFile(
    repo.path("file"),
    [
      "header",
      "content1",
    ].join("\n"),
  );
  await repo.index.add("file");
  await repo.commit.create("commit");
  await Deno.writeTextFile(
    repo.path("file"),
    [
      "header",
      "content2",
      "",
    ].join("\n"),
  );
  assertEquals(await repo.diff.patch(), [
    {
      path: "file",
      status: "modified",
      mode: { new: 0o100644 },
      hunks: [
        {
          line: { old: 1, new: 1 },
          lines: [
            { type: "context", content: "header" },
            { type: "deleted", content: "content1" },
            { type: "info", content: "No newline at end of file" },
            { type: "added", content: "content2" },
          ],
        },
      ],
    },
  ]);
});

Deno.test("git().diff.patch() generates patch for file with whitespace in name", async () => {
  await using repo = await tempRepository();
  await Deno.writeTextFile(repo.path("file with spaces"), "content1\n");
  await repo.index.add("file with spaces");
  await repo.commit.create("commit");
  await Deno.writeTextFile(repo.path("file with spaces"), "content2\n");
  assertEquals(await repo.diff.patch(), [
    {
      path: "file with spaces",
      status: "modified",
      mode: { new: 0o100644 },
      hunks: [
        {
          line: { old: 1, new: 1 },
          lines: [
            { type: "deleted", content: "content1" },
            { type: "added", content: "content2" },
          ],
        },
      ],
    },
  ]);
});

Deno.test("git().diff.patch() generates patch with multiple hunks", async () => {
  await using repo = await tempRepository();
  await Deno.writeTextFile(
    repo.path("file"),
    ["header", "content1", "\n".repeat(10), "content2", "footer", ""]
      .join("\n"),
  );
  await repo.index.add("file");
  await repo.commit.create("commit");
  await Deno.writeTextFile(
    repo.path("file"),
    ["header", "content3", "\n".repeat(10), "content4", "footer", ""]
      .join("\n"),
  );
  assertEquals(await repo.diff.patch(), [
    {
      path: "file",
      status: "modified",
      mode: { new: 0o100644 },
      hunks: [
        {
          line: { old: 1, new: 1 },
          lines: [
            { type: "context", content: "header" },
            { type: "deleted", content: "content1" },
            { type: "added", content: "content3" },
            { type: "context", content: "" },
            { type: "context", content: "" },
            { type: "context", content: "" },
          ],
        },
        {
          line: { old: 11, new: 11 },
          lines: [
            { type: "context", content: "" },
            { type: "context", content: "" },
            { type: "context", content: "" },
            { type: "deleted", content: "content2" },
            { type: "added", content: "content4" },
            { type: "context", content: "footer" },
          ],
        },
      ],
    },
  ]);
});

Deno.test("git().diff.patch() generates patch for multiple files", async () => {
  await using repo = await tempRepository();
  await Deno.writeTextFile(repo.path("file1"), ["content1", ""].join("\n"));
  await Deno.writeTextFile(repo.path("file2"), ["content2", ""].join("\n"));
  await repo.index.add(["file1", "file2"]);
  await repo.commit.create("commit");
  await Deno.writeTextFile(repo.path("file1"), ["content3", ""].join("\n"));
  await Deno.writeTextFile(repo.path("file2"), ["content4", ""].join("\n"));
  assertEquals(await repo.diff.patch(), [
    {
      path: "file1",
      status: "modified",
      mode: { new: 0o100644 },
      hunks: [
        {
          line: { old: 1, new: 1 },
          lines: [
            { type: "deleted", content: "content1" },
            { type: "added", content: "content3" },
          ],
        },
      ],
    },
    {
      path: "file2",
      status: "modified",
      mode: { new: 0o100644 },
      hunks: [
        {
          line: { old: 1, new: 1 },
          lines: [
            { type: "deleted", content: "content2" },
            { type: "added", content: "content4" },
          ],
        },
      ],
    },
  ]);
});

Deno.test("git().diff.patch() generates patch for added file", async () => {
  await using repo = await tempRepository();
  await Deno.writeTextFile(repo.path("file"), "content\n");
  await repo.index.add("file");
  assertEquals(await repo.diff.patch({ staged: true }), [
    {
      path: "file",
      status: "added",
      mode: { new: 0o100644 },
      hunks: [
        {
          line: { old: 0, new: 1 },
          lines: [
            { type: "added", content: "content" },
          ],
        },
      ],
    },
  ]);
});

Deno.test("git().diff.patch() does not generate patch for file with mode change", async () => {
  await using repo = await tempRepository();
  await Deno.writeTextFile(repo.path("file"), "content\n");
  await repo.index.add("file", { executable: false });
  await repo.commit.create("commit");
  await Deno.chmod(repo.path("file"), 0o755);
  await Deno.writeTextFile(repo.path("file"), "content\n");
  await repo.index.add("file", { executable: true });
  assertEquals(await repo.diff.patch({ staged: true }), [
    {
      path: "file",
      status: "modified",
      mode: { old: 0o100644, new: 0o100755 },
    },
  ]);
});

Deno.test("git().diff.patch() generates patch for file with type change", async () => {
  await using repo = await tempRepository();
  await Deno.writeTextFile(repo.path("file"), "content\n");
  await repo.index.add("file");
  await repo.commit.create("commit");
  await Deno.remove(repo.path("file"));
  await Deno.symlink("target", repo.path("file"));
  assertEquals(await repo.diff.patch(), [
    {
      path: "file",
      status: "deleted",
      mode: { old: 0o100644 },
      hunks: [
        {
          line: { old: 1, new: 0 },
          lines: [{ type: "deleted", content: "content" }],
        },
      ],
    },
    {
      path: "file",
      status: "added",
      mode: { new: 0o120000 },
      hunks: [
        {
          line: { old: 0, new: 1 },
          lines: [
            { type: "added", content: "target" },
            { type: "info", content: "No newline at end of file" },
          ],
        },
      ],
    },
  ]);
});

Deno.test("git().diff.patch() generates patch for deleted file", async () => {
  await using repo = await tempRepository();
  await Deno.writeTextFile(repo.path("file"), "content\n");
  await repo.index.add("file");
  await repo.commit.create("commit");
  await repo.index.remove("file");
  assertEquals(await repo.diff.patch({ staged: true }), [
    {
      path: "file",
      status: "deleted",
      mode: { old: 0o100644 },
      hunks: [
        {
          line: { old: 1, new: 0 },
          lines: [
            { type: "deleted", content: "content" },
          ],
        },
      ],
    },
  ]);
});

Deno.test("git().diff.patch() generate patch for renamed file", async () => {
  await using repo = await tempRepository();
  await Deno.writeTextFile(repo.path("old.file"), "content\n");
  await repo.index.add("old.file");
  await repo.commit.create("commit");
  await repo.index.move("old.file", "new.file");
  assertEquals(await repo.diff.patch({ staged: true }), [
    {
      path: "new.file",
      status: "renamed",
      from: { path: "old.file", similarity: 1 },
    },
  ]);
});

Deno.test("git().diff.patch({ range }) generates patch for range", async () => {
  await using repo = await tempRepository();
  await Deno.writeTextFile(
    repo.path("file"),
    ["header", "content1", "footer", ""].join("\n"),
  );
  await repo.index.add("file");
  const commit1 = await repo.commit.create("commit");
  await Deno.writeTextFile(
    repo.path("file"),
    ["header", "content2", "footer", ""].join("\n"),
  );
  await repo.index.add("file");
  const commit2 = await repo.commit.create("commit");
  assertEquals(
    await repo.diff.patch({ range: { from: commit1, to: commit2 } }),
    [
      {
        path: "file",
        status: "modified",
        mode: { new: 0o100644 },
        hunks: [
          {
            line: { old: 1, new: 1 },
            lines: [
              { type: "context", content: "header" },
              { type: "deleted", content: "content1" },
              { type: "added", content: "content2" },
              { type: "context", content: "footer" },
            ],
          },
        ],
      },
    ],
  );
});

Deno.test("git().diff.patch({ renames }) can ignore renames", async () => {
  await using repo = await tempRepository();
  await Deno.writeTextFile(repo.path("old.file"), "content\n");
  await repo.index.add("old.file");
  await repo.commit.create("commit");
  await repo.index.move("old.file", "new.file");
  assertEquals(await repo.diff.patch({ staged: true, renames: true }), [
    {
      path: "new.file",
      status: "renamed",
      from: { path: "old.file", similarity: 1 },
    },
  ]);
  assertEquals(
    await repo.diff.patch({ staged: true, renames: false }),
    [
      {
        path: "new.file",
        status: "added",
        mode: { new: 0o100644 },
        hunks: [
          {
            line: { old: 0, new: 1 },
            lines: [
              { type: "added", content: "content" },
            ],
          },
        ],
      },
      {
        path: "old.file",
        status: "deleted",
        mode: { old: 0o100644 },
        hunks: [
          {
            line: { old: 1, new: 0 },
            lines: [
              { type: "deleted", content: "content" },
            ],
          },
        ],
      },
    ],
  );
});

Deno.test("git().diff.patch({ copies }) can detect copies", async () => {
  await using repo = await tempRepository();
  await Deno.writeTextFile(repo.path("source.file"), "content1\n");
  await repo.index.add("source.file");
  await repo.commit.create("commit");
  await Deno.writeTextFile(repo.path("source.file"), "content2\n");
  await Deno.writeTextFile(repo.path("copied.file"), "content1\n");
  await repo.index.add(["source.file", "copied.file"]);
  assertEquals(
    await repo.diff.patch({ staged: true, copies: false }),
    [
      {
        path: "copied.file",
        status: "added",
        mode: { new: 0o100644 },
        hunks: [
          {
            line: { old: 0, new: 1 },
            lines: [
              { type: "added", content: "content1" },
            ],
          },
        ],
      },
      {
        path: "source.file",
        status: "modified",
        mode: { new: 0o100644 },
        hunks: [
          {
            line: { old: 1, new: 1 },
            lines: [
              { type: "deleted", content: "content1" },
              { type: "added", content: "content2" },
            ],
          },
        ],
      },
    ],
  );
  assertEquals(
    await repo.diff.patch({ staged: true, copies: true }),
    [
      {
        path: "copied.file",
        status: "copied",
        from: { path: "source.file", similarity: 1 },
      },
      {
        path: "source.file",
        status: "modified",
        mode: { new: 0o100644 },
        hunks: [
          {
            line: { old: 1, new: 1 },
            lines: [
              { type: "deleted", content: "content1" },
              { type: "added", content: "content2" },
            ],
          },
        ],
      },
    ],
  );
});

Deno.test("git().diff.patch({ algorithm }) controls the diff algorithm", async () => {
  await using repo = await tempRepository();
  await Deno.writeTextFile(
    repo.path("file"),
    [
      "function foo() {",
      '  console.log("foo");',
      '  console.log("foo");',
      '  console.log("foo");',
      '  console.log("foo");',
      "}",
      "",
      "function bar() {",
      '  console.log("bar");',
      "}",
      "",
      "function baz() {",
      '  console.log("baz");',
      "}",
    ].join("\n"),
  );
  await repo.index.add("file");
  await repo.commit.create("commit");
  await Deno.writeTextFile(
    repo.path("file"),
    [
      "function bar() {",
      '  console.log("bar");',
      "}",
      "",
      "function foo() {",
      '  console.log("foo");',
      '  console.log("foo");',
      '  console.log("foo");',
      '  console.log("foo");',
      "}",
      "",
      "function baz() {",
      '  console.log("baz");',
      "}",
    ].join("\n"),
  );
  const [myersPatch, patiencePatch] = await Promise.all([
    repo.diff.patch({ algorithm: "myers" }),
    repo.diff.patch({ algorithm: "patience" }),
  ]);
  assertEquals(myersPatch.map((x) => x.hunks?.length), [2]);
  assertEquals(patiencePatch.map((x) => x.hunks?.length), [1]);
});

Deno.test("git().diff.patch({ unified }) controls the number of context lines", async () => {
  await using repo = await tempRepository();
  await Deno.writeTextFile(
    repo.path("file"),
    ["header", "content1", "footer", ""].join("\n"),
  );
  await repo.index.add("file");
  await repo.commit.create("commit");
  await Deno.writeTextFile(
    repo.path("file"),
    ["header", "content2", "footer", ""].join("\n"),
  );
  assertEquals(await repo.diff.patch({ unified: 0 }), [
    {
      path: "file",
      status: "modified",
      mode: { new: 0o100644 },
      hunks: [
        {
          line: { old: 2, new: 2 },
          lines: [
            { type: "deleted", content: "content1" },
            { type: "added", content: "content2" },
          ],
        },
      ],
    },
  ]);
});

Deno.test("git().commit.create() creates a commit", async () => {
  await using repo = await tempRepository();
  await Deno.writeTextFile(repo.path("file"), "content");
  await repo.index.add("file");
  const commit = await repo.commit.create("summary");
  assertEquals(commit?.summary, "summary");
  assertEquals(commit?.body, undefined);
  assertEquals(commit?.trailers, {});
});

Deno.test("git().commit.create() rejects empty summary", async () => {
  await using repo = await tempRepository();
  await assertRejects(
    () => repo.commit.create("", { allowEmpty: true }),
    GitError,
    "empty commit message",
  );
});

Deno.test("git().commit.create() rejects empty commit", async () => {
  await using repo = await tempRepository();
  await assertRejects(
    () => repo.commit.create("commit"),
    GitError,
    "nothing to commit",
  );
});

Deno.test("git().commit.create({ allowEmpty }) allows empty commit", async () => {
  await using repo = await tempRepository();
  const commit = await repo.commit.create("summary", { allowEmpty: true });
  assertEquals(commit?.summary, "summary");
});

Deno.test("git().commit.create({ body }) creates a commit with body", async () => {
  await using repo = await tempRepository();
  await Deno.writeTextFile(repo.path("file"), "content");
  await repo.index.add("file");
  const commit = await repo.commit.create("summary", { body: "body" });
  assertEquals(commit?.summary, "summary");
  assertEquals(commit?.body, "body");
  assertEquals(commit?.trailers, {});
});

Deno.test("git().commit.create({ body }) ignores empty body", async () => {
  await using repo = await tempRepository();
  await Deno.writeTextFile(repo.path("file"), "content");
  await repo.index.add("file");
  const commit = await repo.commit.create("summary", { body: "" });
  assertEquals(commit?.summary, "summary");
  assertEquals(commit?.body, undefined);
  assertEquals(commit?.trailers, {});
});

Deno.test("git().commit.create({ trailers }) creates a commit with trailers", async () => {
  await using repo = await tempRepository();
  await Deno.writeTextFile(repo.path("file"), "content");
  await repo.index.add("file");
  const commit = await repo.commit.create("summary", {
    trailers: { key1: "value1", key2: "value2\n  multi\n  line" },
  });
  assertEquals(commit?.summary, "summary");
  assertEquals(commit?.body, undefined);
  assertEquals(commit?.trailers, { key1: "value1", key2: "value2 multi line" });
});

Deno.test("git().commit.create({ trailers }) can create a commit with body and trailers", async () => {
  await using repo = await tempRepository();
  await Deno.writeTextFile(repo.path("file"), "content");
  await repo.index.add("file");
  const commit = await repo.commit.create("summary", {
    body: "body",
    trailers: { key: "value" },
  });
  assertEquals(commit?.summary, "summary");
  assertEquals(commit?.body, "body");
  assertEquals(commit?.trailers, { key: "value" });
});

Deno.test("git().commit.create({ all }) automatically stages files", async () => {
  await using repo = await tempRepository();
  await Deno.writeTextFile(repo.path("file"), "content1");
  await repo.index.add("file");
  await repo.commit.create("commit");
  await Deno.writeTextFile(repo.path("file"), "content2");
  const commit = await repo.commit.create("commit", { all: true });
  assertEquals(await repo.commit.head(), commit);
  assertEquals(await repo.index.status(), {
    staged: [],
    unstaged: [],
    untracked: [],
    ignored: [],
  });
});

Deno.test("git().commit.create({ all }) can automatically remove files", async () => {
  await using repo = await tempRepository();
  await Deno.writeTextFile(repo.path("file"), "content");
  await repo.index.add("file");
  await repo.commit.create("commit");
  await Deno.remove(repo.path("file"));
  const commit = await repo.commit.create("commit", { all: true });
  assertEquals(await repo.commit.head(), commit);
  assertEquals(await repo.index.status(), {
    staged: [],
    unstaged: [],
    untracked: [],
    ignored: [],
  });
});

Deno.test("git().commit.create({ author }) sets author", async () => {
  await using repo = await tempRepository();
  await Deno.writeTextFile(repo.path("file"), "content");
  await repo.index.add("file");
  const commit = await repo.commit.create("commit", {
    author: { name: "name", email: "email@example.com" },
  });
  assertEquals(commit?.author, { name: "name", email: "email@example.com" });
});

Deno.test("git().commit.create({ author }) sets committer", {
  ignore: codespaces,
}, async () => {
  await using repo = await tempRepository({
    config: { user: { name: "name", email: "email@example.com" } },
  });
  await Deno.writeTextFile(repo.path("file"), "content");
  await repo.index.add("file");
  const commit = await repo.commit.create("commit", {
    author: { name: "upstream", email: "upstream@example.com" },
  });
  assertEquals(commit?.committer, {
    name: "name",
    email: "email@example.com",
  });
});

Deno.test("git().commit.create({ sign }) cannot use wrong key", async () => {
  await using repo = await tempRepository();
  await assertRejects(
    () => repo.commit.create("commit", { allowEmpty: true, sign: "not-a-key" }),
    GitError,
    "gpg failed to sign",
  );
});

Deno.test("git().commit.amend() amends last commit without changing message", async () => {
  await using repo = await tempRepository();
  await Deno.writeTextFile(repo.path("file1"), "content");
  await repo.index.add("file1");
  const original = await repo.commit.create("summary", { body: "body" });
  await Deno.writeTextFile(repo.path("file2"), "content");
  await repo.index.add("file2");
  const amended = await repo.commit.amend();
  assertEquals(amended.summary, "summary");
  assertEquals(amended.body, "body");
  assertNotEquals(amended.hash, original.hash);
  assertEquals(await repo.commit.log(), [amended]);
});

Deno.test("git().commit.amend() rejects empty repository", async () => {
  await using repo = await tempRepository();
  await assertRejects(
    () => repo.commit.amend(),
    GitError,
    "nothing to amend",
  );
});

Deno.test("git().commit.amend({ summary }) changes the commit message", async () => {
  await using repo = await tempRepository();
  await Deno.writeTextFile(repo.path("file"), "content");
  await repo.index.add("file");
  const commit = await repo.commit.create("summary");
  const amended = await repo.commit.amend({ summary: "new summary" });
  assertEquals(amended.summary, "new summary");
  assertNotEquals(amended.hash, commit.hash);
});

Deno.test("git().commit.amend({ summary }) overrides commit body", async () => {
  await using repo = await tempRepository();
  await Deno.writeTextFile(repo.path("file"), "content");
  await repo.index.add("file");
  const original = await repo.commit.create("summary", { body: "body" });
  const amended = await repo.commit.amend({ summary: "new summary" });
  assertEquals(amended.summary, "new summary");
  assertEquals(amended.body, undefined);
  assertNotEquals(amended.hash, original.hash);
});

Deno.test("git().commit.amend({ summary }) rejects empty summary", async () => {
  await using repo = await tempRepository();
  await Deno.writeTextFile(repo.path("file"), "content");
  await repo.index.add("file");
  await repo.commit.create("summary");
  await assertRejects(
    () => repo.commit.amend({ summary: "" }),
    GitError,
    "empty commit message",
  );
});

Deno.test("git().commit.amend({ body }) changes the commit body", async () => {
  await using repo = await tempRepository();
  await Deno.writeTextFile(repo.path("file"), "content");
  await repo.index.add("file");
  await repo.commit.create("summary");
  const amended = await repo.commit.amend({
    summary: "new summary",
    body: "new body",
  });
  assertEquals(amended.summary, "new summary");
  assertEquals(amended.body, "new body");
});

Deno.test("git().commit.amend({ body }) does not update commit summary", async () => {
  await using repo = await tempRepository();
  await Deno.writeTextFile(repo.path("file"), "content");
  await repo.index.add("file");
  await repo.commit.create("summary");
  const amended = await repo.commit.amend({ body: "new body" });
  assertEquals(amended.summary, "summary");
  assertEquals(amended.body, "new body");
});

Deno.test("git().commit.amend({ body }) overrides commit trailers", async () => {
  await using repo = await tempRepository();
  await Deno.writeTextFile(repo.path("file"), "content");
  await repo.index.add("file");
  await repo.commit.create("summary", { trailers: { key: "value" } });
  const amended = await repo.commit.amend({ body: "new body" });
  assertEquals(amended.summary, "summary");
  assertEquals(amended.body, "new body");
  assertEquals(amended.trailers, {});
});

Deno.test("git().commit.amend({ trailers }) adds trailers to commit", async () => {
  await using repo = await tempRepository();
  await Deno.writeTextFile(repo.path("file"), "content");
  await repo.index.add("file");
  await repo.commit.create("summary");
  const amended = await repo.commit.amend({
    summary: "summary",
    body: "body",
    trailers: { key: "value" },
  });
  assertEquals(amended.summary, "summary");
  assertEquals(amended.body, "body");
  assertEquals(amended.trailers, { key: "value" });
});

Deno.test("git().commit.amend({ trailers }) does not update commit summary or body", async () => {
  await using repo = await tempRepository();
  await Deno.writeTextFile(repo.path("file"), "content");
  await repo.index.add("file");
  await repo.commit.create("summary", { body: "body" });
  const amended = await repo.commit.amend({ trailers: { key: "value" } });
  assertEquals(amended.summary, "summary");
  assertEquals(amended.body, "body");
  assertEquals(amended.trailers, { key: "value" });
});

Deno.test("git().commit.amend({ all }) automatically stages files", async () => {
  await using repo = await tempRepository();
  await Deno.writeTextFile(repo.path("file"), "content");
  await repo.index.add("file");
  await repo.commit.create("commit");
  await Deno.writeTextFile(repo.path("file"), "modified content");
  const amended = await repo.commit.amend({ all: true });
  assertEquals(amended.summary, "commit");
  assertEquals(await repo.index.status(), {
    staged: [],
    unstaged: [],
    untracked: [],
    ignored: [],
  });
});

Deno.test("git().commit.amend({ all }) can automatically remove files", async () => {
  await using repo = await tempRepository();
  await Deno.writeTextFile(repo.path("file"), "content");
  await repo.index.add("file");
  await repo.commit.create("commit");
  await Deno.remove(repo.path("file"));
  const amended = await repo.commit.amend({ all: true, allowEmpty: true });
  assertEquals(amended.summary, "commit");
  assertEquals(await repo.index.status(), {
    staged: [],
    unstaged: [],
    untracked: [],
    ignored: [],
  });
});

Deno.test("git().commit.amend({ author }) changes the author", async () => {
  await using repo = await tempRepository();
  await Deno.writeTextFile(repo.path("file"), "content");
  await repo.index.add("file");
  await repo.commit.create("commit");
  const amended = await repo.commit.amend({
    author: { name: "new name", email: "new@example.com" },
  });
  assertEquals(amended.author, {
    name: "new name",
    email: "new@example.com",
  });
});

Deno.test("git().commit.amend({ sign }) cannot use wrong key", async () => {
  await using repo = await tempRepository();
  await Deno.writeTextFile(repo.path("file"), "content");
  await repo.index.add("file");
  await repo.commit.create("commit");
  await assertRejects(
    () => repo.commit.amend({ sign: "not-a-key" }),
    GitError,
    "gpg failed to sign",
  );
});

Deno.test("git().commit.log() return empty on empty repository", async () => {
  await using repo = await tempRepository();
  assertEquals(await repo.commit.log(), []);
});

Deno.test("git().commit.log() returns single commit", async () => {
  await using repo = await tempRepository();
  const commit = await repo.commit.create("commit", { allowEmpty: true });
  assertEquals(await repo.commit.log(), [commit]);
});

Deno.test("git().commit.log() returns multiple commits", async () => {
  await using repo = await tempRepository();
  const commit1 = await repo.commit.create("commit1", { allowEmpty: true });
  const commit2 = await repo.commit.create("commit2", { allowEmpty: true });
  assertEquals(commit1.parent, undefined);
  assertEquals(commit2.parent, { hash: commit1.hash, short: commit1.short });
  assertEquals(await repo.commit.log(), [commit2, commit1]);
});

Deno.test("git().commit.log() can parse message body", async () => {
  await using repo = await tempRepository();
  await repo.commit.create(
    "summary\n\nbody\n\nkey1: value1\nkey2: value2\n",
    { allowEmpty: true },
  );
  const [commit] = await repo.commit.log();
  assertEquals(commit?.summary, "summary");
  assertEquals(commit?.body, "body");
  assertEquals(commit?.trailers, { key1: "value1", key2: "value2" });
});

Deno.test("git().commit.log() can work with custom trailer separator", async () => {
  await using repo = await tempRepository({
    config: { trailer: { separators: "#" } },
  });
  await repo.commit.create(
    "summary\n\nbody\n\nkey1 #value1\nkey2 #value2\n",
    { allowEmpty: true },
  );
  const [commit] = await repo.commit.log();
  assertEquals(commit?.summary, "summary");
  assertEquals(commit?.body, "body");
  assertEquals(commit?.trailers, { key1: "value1", key2: "value2" });
});

Deno.test("git().commit.log({ maxCount }) limits number of commits", async () => {
  await using repo = await tempRepository();
  await repo.commit.create("commit1", { allowEmpty: true });
  const commit2 = await repo.commit.create("commit2", { allowEmpty: true });
  const commit3 = await repo.commit.create("commit3", { allowEmpty: true });
  assertEquals(await repo.commit.log({ maxCount: 2 }), [commit3, commit2]);
});

Deno.test("git().commit.log({ skip }) skips a number of commits", async () => {
  await using repo = await tempRepository();
  const commit = await repo.commit.create("commit1", { allowEmpty: true });
  await repo.commit.create("commit2", { allowEmpty: true });
  assertEquals(await repo.commit.log({ skip: 1, maxCount: 1 }), [commit]);
});

Deno.test("git().commit.log({ path }) returns changes to a file", async () => {
  await using repo = await tempRepository();
  await Deno.writeTextFile(repo.path("file1"), "content");
  await repo.index.add("file1");
  const commit1 = await repo.commit.create("commit1");
  await Deno.writeTextFile(repo.path("file2"), "content");
  await repo.index.add("file2");
  const commit2 = await repo.commit.create("commit2");
  assertEquals(await repo.commit.log({ path: "file1" }), [commit1]);
  assertEquals(await repo.commit.log({ path: ["file1"] }), [commit1]);
  assertEquals(await repo.commit.log({ path: "file2" }), [commit2]);
  assertEquals(await repo.commit.log({ path: ["file1", "file2"] }), [
    commit2,
    commit1,
  ]);
});

Deno.test("git().commit.log({ text }) returns blame", async () => {
  await using repo = await tempRepository();
  await Deno.writeTextFile(repo.path("file1"), "content1");
  await repo.index.add("file1");
  const commit1 = await repo.commit.create("commit1");
  await Deno.writeTextFile(repo.path("file2"), "content2");
  await repo.index.add("file2");
  const commit2 = await repo.commit.create("commit2");
  assertEquals(await repo.commit.log({ text: "content1" }), [commit1]);
  assertEquals(await repo.commit.log({ text: "content2" }), [commit2]);
});

Deno.test("git().commit.log({ text }) returns blame from multiple files", async () => {
  await using repo = await tempRepository();
  await Deno.writeTextFile(repo.path("file1"), "content1");
  await repo.index.add("file1");
  const commit1 = await repo.commit.create("commit1");
  await Deno.writeTextFile(repo.path("file2"), "content2");
  await repo.index.add("file2");
  const commit2 = await repo.commit.create("commit2");
  assertEquals(await repo.commit.log({ text: "content" }), [commit2, commit1]);
});

Deno.test("git().commit.log({ text }) returns blame from specific file", async () => {
  await using repo = await tempRepository();
  await Deno.writeTextFile(repo.path("file1"), "content1");
  await repo.index.add("file1");
  const commit1 = await repo.commit.create("commit1");
  await Deno.writeTextFile(repo.path("file2"), "content2");
  await repo.index.add("file2");
  const commit2 = await repo.commit.create("commit2");
  assertEquals(await repo.commit.log({ path: ["file1"], text: "content" }), [
    commit1,
  ]);
  assertEquals(await repo.commit.log({ path: ["file2"], text: "content" }), [
    commit2,
  ]);
});

Deno.test("git().commit.log({ text }) can match extended regexp", async () => {
  await using repo = await tempRepository();
  await Deno.writeTextFile(repo.path("file1"), "content1");
  await repo.index.add("file1");
  const commit1 = await repo.commit.create("commit1");
  await Deno.writeTextFile(repo.path("file2"), "content2");
  await repo.index.add("file2");
  const commit2 = await repo.commit.create("commit2");
  assertEquals(await repo.commit.log({ text: "content[12]" }), [
    commit2,
    commit1,
  ]);
  assertEquals(await repo.commit.log({ text: ".+\d?" }), [commit2, commit1]);
});

Deno.test("git().commit.log({ range }) returns commit descendants", async () => {
  await using repo = await tempRepository();
  const commit1 = await repo.commit.create("commit1", { allowEmpty: true });
  const commit2 = await repo.commit.create("commit2", { allowEmpty: true });
  assertEquals(await repo.commit.log({ range: { from: commit1 } }), [commit2]);
});

Deno.test("git().commit.log({ range }) returns commit ancestors", async () => {
  await using repo = await tempRepository();
  const commit1 = await repo.commit.create("commit1", { allowEmpty: true });
  const commit2 = await repo.commit.create("commit2", { allowEmpty: true });
  await repo.commit.create("commit3", { allowEmpty: true });
  assertEquals(await repo.commit.log({ range: { to: commit2 } }), [
    commit2,
    commit1,
  ]);
});

Deno.test("git().commit.log({ range }) returns commit range", async () => {
  await using repo = await tempRepository();
  const commit1 = await repo.commit.create("commit1", { allowEmpty: true });
  const commit2 = await repo.commit.create("commit2", { allowEmpty: true });
  const commit3 = await repo.commit.create("commit3", { allowEmpty: true });
  await repo.commit.create("commit3", { allowEmpty: true });
  assertEquals(
    await repo.commit.log({ range: { from: commit1, to: commit3 } }),
    [
      commit3,
      commit2,
    ],
  );
});

Deno.test("git().commit.log({ range }) interprets range as asymmetric", async () => {
  await using repo = await tempRepository();
  const commit1 = await repo.commit.create("commit1", { allowEmpty: true });
  await repo.commit.create("commit2", { allowEmpty: true });
  const commit3 = await repo.commit.create("commit3", { allowEmpty: true });
  await repo.commit.create("commit4", { allowEmpty: true });
  assertEquals(
    await repo.commit.log({ range: { from: commit3, to: commit1 } }),
    [],
  );
});

Deno.test("git().commit.log({ range }) returns symmetric commit range", async () => {
  await using repo = await tempRepository();
  const commit1 = await repo.commit.create("commit1", { allowEmpty: true });
  const commit2 = await repo.commit.create("commit2", { allowEmpty: true });
  const commit3 = await repo.commit.create("commit3", { allowEmpty: true });
  await repo.commit.create("commit3", { allowEmpty: true });
  assertEquals(
    await repo.commit.log({
      range: { from: commit3, to: commit1, symmetric: true },
    }),
    [
      commit3,
      commit2,
    ],
  );
});

Deno.test("git().commit.log({ range }) ignores empty range", async () => {
  await using repo = await tempRepository();
  const commit1 = await repo.commit.create("commit1", { allowEmpty: true });
  const commit2 = await repo.commit.create("commit2", { allowEmpty: true });
  const commit3 = await repo.commit.create("commit3", { allowEmpty: true });
  assertEquals(await repo.commit.log({ range: {} }), [
    commit3,
    commit2,
    commit1,
  ]);
});

Deno.test("git().commit.log({ author }) filters by author", async () => {
  await using repo = await tempRepository();
  const commit1 = await repo.commit.create("commit1", {
    author: { name: "name1", email: "email1@example.com" },
    allowEmpty: true,
  });
  const commit2 = await repo.commit.create("commit2", {
    author: { name: "name2", email: "email2@example.com" },
    allowEmpty: true,
  });
  assertEquals(
    await repo.commit.log({
      author: { name: "name1", email: "email1@example.com" },
    }),
    [commit1],
  );
  assertEquals(
    await repo.commit.log({
      author: { name: "name2", email: "email2@example.com" },
    }),
    [commit2],
  );
});

Deno.test("git().commit.log({ committer }) filters by committer", {
  ignore: codespaces,
}, async () => {
  await using repo = await tempRepository();
  await repo.config.set({
    user: { name: "name1", email: "email1@example.com" },
  });
  const commit1 = await repo.commit.create("commit1", {
    author: { name: "upstream", email: "upstream@example.com" },
    allowEmpty: true,
  });
  await repo.config.set({
    user: { name: "name2", email: "email2@example.com" },
  });
  const commit2 = await repo.commit.create("commit2", {
    author: { name: "upstream", email: "upstream@example.com" },
    allowEmpty: true,
  });
  assertEquals(
    await repo.commit.log({ committer: commit1.committer }),
    [commit1],
  );
  assertEquals(
    await repo.commit.log({ committer: commit2.committer }),
    [commit2],
  );
});

Deno.test("git().commit.head() rejects empty repository", async () => {
  await using repo = await tempRepository();
  await assertRejects(
    () => repo.commit.head(),
    GitError,
    "Current branch does not have any commits",
  );
});

Deno.test("git().commit.head() returns head tip", async () => {
  await using repo = await tempRepository();
  await repo.commit.create("commit1", { allowEmpty: true });
  const commit = await repo.commit.create("commit2", { allowEmpty: true });
  assertEquals(await repo.commit.head(), commit);
});

Deno.test("git().commit.get() returns a commit by hash", async () => {
  await using repo = await tempRepository();
  const commit1 = await repo.commit.create("commit1", { allowEmpty: true });
  const commit2 = await repo.commit.create("commit2", { allowEmpty: true });
  assertEquals(await repo.commit.get(commit1.hash), commit1);
  assertEquals(await repo.commit.get(commit2.hash), commit2);
});

Deno.test("git().commit.get() returns a commit by short hash", async () => {
  await using repo = await tempRepository();
  const commit = await repo.commit.create("commit", { allowEmpty: true });
  assertEquals(await repo.commit.get(commit.short), commit);
});

Deno.test("git().commit.get() returns a commit by branch", async () => {
  await using repo = await tempRepository();
  const commit1 = await repo.commit.create("commit1", { allowEmpty: true });
  const branch1 = await repo.branch.current();
  await repo.branch.switch("branch2", { create: true });
  const commit2 = await repo.commit.create("commit2", { allowEmpty: true });
  assertEquals(await repo.commit.get(branch1), commit1);
  assertEquals(await repo.commit.get("branch2"), commit2);
});

Deno.test("git().commit.get() returns a commit by tag", async () => {
  await using repo = await tempRepository();
  const commit = await repo.commit.create("commit", { allowEmpty: true });
  const tag = await repo.tag.create("v1.0.0");
  assertEquals(await repo.commit.get(tag), commit);
  assertEquals(await repo.commit.get("v1.0.0"), commit);
});

Deno.test("git().commit.get() returns a commit by special symbol", async () => {
  await using repo = await tempRepository();
  await repo.commit.create("commit1", { allowEmpty: true });
  const commit2 = await repo.commit.create("commit2", { allowEmpty: true });
  assertEquals(await repo.commit.get("HEAD"), commit2);
});

Deno.test("git().commit.get() returns a commit by relative reference", async () => {
  await using repo = await tempRepository();
  const commit1 = await repo.commit.create("commit1", { allowEmpty: true });
  await repo.commit.create("commit2", { allowEmpty: true });
  assertEquals(await repo.commit.get("HEAD~1"), commit1);
});

Deno.test("git().commit.get() handles non-existent commit", async () => {
  await using repo = await tempRepository();
  assertEquals(await repo.commit.get("unknown"), undefined);
});

Deno.test("git().tag.create() creates a lightweight tag", async () => {
  await using repo = await tempRepository();
  const commit = await repo.commit.create("commit", { allowEmpty: true });
  const tag = await repo.tag.create("tag");
  assertEquals(tag, { name: "tag", commit });
});

Deno.test("git().tag.create() can create an annotated tag", {
  ignore: codespaces,
}, async () => {
  await using repo = await tempRepository({
    config: { user: { name: "tagger", email: "tagger@example.com" } },
  });
  const commit = await repo.commit.create("commit", { allowEmpty: true });
  const tag = await repo.tag.create("tag", {
    subject: "subject",
    body: "body",
  });
  assertEquals(tag, {
    name: "tag",
    commit,
    tagger: { name: "tagger", email: "tagger@example.com" },
    subject: "subject",
    body: "body",
  });
});

Deno.test("git().tag.create() ignores empty body", {
  ignore: codespaces,
}, async () => {
  await using repo = await tempRepository({
    config: { user: { name: "tagger", email: "tagger@example.com" } },
  });
  const commit = await repo.commit.create("commit", { allowEmpty: true });
  const tag = await repo.tag.create("tag", { subject: "subject", body: "" });
  assertEquals(tag, {
    name: "tag",
    commit,
    tagger: { name: "tagger", email: "tagger@example.com" },
    subject: "subject",
  });
});

Deno.test("git().tag.create() cannot create annotated tag without subject", async () => {
  await using repo = await tempRepository();
  await repo.commit.create("commit", { allowEmpty: true });
  await assertRejects(
    () => repo.tag.create("tag", { sign: true }),
    GitError,
    "no tag message",
  );
});

Deno.test("git().tag.create() cannot create duplicate tag", async () => {
  await using repo = await tempRepository();
  await repo.commit.create("commit", { allowEmpty: true });
  await repo.tag.create("tag");
  await assertRejects(
    () => repo.tag.create("tag"),
    GitError,
    "already exists",
  );
});

Deno.test("git().tag.create({ target }) creates a tag with commit", async () => {
  await using repo = await tempRepository();
  const commit = await repo.commit.create("commit", { allowEmpty: true });
  const tag = await repo.tag.create("tag", { target: commit });
  assertEquals(tag, { name: "tag", commit });
});

Deno.test("git().tag.create({ target }) can create a tag with another tag", async () => {
  await using repo = await tempRepository();
  const commit = await repo.commit.create("commit", { allowEmpty: true });
  await repo.tag.create("tag1");
  await repo.tag.create("tag2", { target: "tag1" });
  const tags = await repo.tag.list();
  assertEquals(tags, [
    { name: "tag1", commit },
    { name: "tag2", commit },
  ]);
});

Deno.test("git().tag.create({ force }) can force move a tag", async () => {
  await using repo = await tempRepository();
  await repo.commit.create("commit1", { allowEmpty: true });
  await repo.tag.create("tag");
  await repo.commit.create("commit2", { allowEmpty: true });
  await repo.tag.create("tag", { force: true });
});

Deno.test("git().tag.create({ sign }) cannot use wrong key", async () => {
  await using repo = await tempRepository();
  await repo.commit.create("commit", { allowEmpty: true });
  await assertRejects(
    () => repo.tag.create("tag", { subject: "subject", sign: "not-a-key" }),
    GitError,
    "gpg failed to sign",
  );
});

Deno.test("git().tag.list() returns empty list on empty repository", async () => {
  await using repo = await tempRepository();
  assertEquals(await repo.tag.list(), []);
});

Deno.test("git().tag.list() returns empty list on repository with no tags", async () => {
  await using repo = await tempRepository();
  await repo.commit.create("commit", { allowEmpty: true });
  assertEquals(await repo.tag.list(), []);
});

Deno.test("git().tag.list() returns single tag", async () => {
  await using repo = await tempRepository();
  await repo.commit.create("commit", { allowEmpty: true });
  const tag = await repo.tag.create("tag");
  assertEquals(await repo.tag.list(), [tag]);
});

Deno.test("git().tag.list({ sort }) can sort by version", async () => {
  await using repo = await tempRepository();
  await repo.commit.create("commit", { allowEmpty: true });
  const tag100 = await repo.tag.create("v1.0.0");
  const tag201 = await repo.tag.create("v2.0.1");
  const tag200 = await repo.tag.create("v2.0.0");
  assertEquals(await repo.tag.list({ sort: "version" }), [
    tag201,
    tag200,
    tag100,
  ]);
});

Deno.test("git().tag.list({ sort }) can sort by pre-release version", async () => {
  await using repo = await tempRepository({
    config: { versionsort: { suffix: ["-pre", "-beta", "-rc"] } },
  });
  await repo.commit.create("summary", { allowEmpty: true });
  const tag100 = await repo.tag.create("v1.0.0");
  const tag200 = await repo.tag.create("v2.0.0");
  const tag200beta = await repo.tag.create("v2.0.0-beta");
  const tag200pre1 = await repo.tag.create("v2.0.0-pre.1");
  const tag200pre2 = await repo.tag.create("v2.0.0-pre.2");
  const tag200pre3 = await repo.tag.create("v2.0.0-pre.3");
  const tag200rc1 = await repo.tag.create("v2.0.0-rc.1");
  const tag200rc2 = await repo.tag.create("v2.0.0-rc.2");
  assertEquals(await repo.tag.list({ sort: "version" }), [
    tag200,
    tag200rc2,
    tag200rc1,
    tag200beta,
    tag200pre3,
    tag200pre2,
    tag200pre1,
    tag100,
  ]);
});

Deno.test("git().tag.list({ name }) matches tag name", async () => {
  await using repo = await tempRepository();
  await repo.commit.create("commit", { allowEmpty: true });
  await repo.tag.create("tag1");
  const tag2 = await repo.tag.create("tag2");
  assertEquals(await repo.tag.list({ name: "tag2" }), [tag2]);
});

Deno.test("git().tag.list({ name }) can match tag pattern", async () => {
  await using repo = await tempRepository();
  await repo.commit.create("commit", { allowEmpty: true });
  const tag1 = await repo.tag.create("tag1");
  const tag2 = await repo.tag.create("tag2");
  assertEquals(await repo.tag.list({ name: "tag*" }), [tag1, tag2]);
});

Deno.test("git().tag.list({ contains }) returns tags that contain commit", async () => {
  await using repo = await tempRepository();
  const commit1 = await repo.commit.create("commit1", { allowEmpty: true });
  const tag1 = await repo.tag.create("tag1");
  const commit2 = await repo.commit.create("commit2", { allowEmpty: true });
  const tag2 = await repo.tag.create("tag2");
  assertEquals(await repo.tag.list({ contains: commit1 }), [tag1, tag2]);
  assertEquals(await repo.tag.list({ contains: commit2 }), [tag2]);
});

Deno.test("git().tag.list({ noContains }) returns tags that do not contain commit", async () => {
  await using repo = await tempRepository();
  const commit1 = await repo.commit.create("commit1", { allowEmpty: true });
  const tag1 = await repo.tag.create("tag1");
  const commit2 = await repo.commit.create("commit2", { allowEmpty: true });
  await repo.tag.create("tag2");
  assertEquals(await repo.tag.list({ noContains: commit1 }), []);
  assertEquals(await repo.tag.list({ noContains: commit2 }), [tag1]);
});

Deno.test("git().tag.list({ pointsAt }) returns tags that point to a commit", async () => {
  await using repo = await tempRepository();
  const commit1 = await repo.commit.create("commit1", { allowEmpty: true });
  const tag1 = await repo.tag.create("tag1");
  const commit2 = await repo.commit.create("commit2", { allowEmpty: true });
  const tag2 = await repo.tag.create("tag2", { subject: "subject" });
  assertEquals(await repo.tag.list({ pointsAt: commit1 }), [tag1]);
  assertEquals(await repo.tag.list({ pointsAt: commit2 }), [tag2]);
});

Deno.test("git().tag.delete() deletes a tag", async () => {
  await using repo = await tempRepository();
  await repo.commit.create("commit", { allowEmpty: true });
  const tag1 = await repo.tag.create("tag1");
  const tag2 = await repo.tag.create("tag2");
  assertEquals(await repo.tag.list(), [tag1, tag2]);
  await repo.tag.delete(tag1);
  assertEquals(await repo.tag.list(), [tag2]);
  await repo.tag.delete(tag2);
  assertEquals(await repo.tag.list(), []);
});

Deno.test("git().tag.delete() can delete tag by name", async () => {
  await using repo = await tempRepository();
  await repo.commit.create("commit", { allowEmpty: true });
  const tag1 = await repo.tag.create("tag1");
  const tag2 = await repo.tag.create("tag2");
  assertEquals(await repo.tag.list(), [tag1, tag2]);
  await repo.tag.delete("tag1");
  assertEquals(await repo.tag.list(), [tag2]);
  await repo.tag.delete("tag2");
  assertEquals(await repo.tag.list(), []);
});

Deno.test("git().tag.delete() rejects non-existent tag", async () => {
  await using repo = await tempRepository();
  await repo.commit.create("commit", { allowEmpty: true });
  await assertRejects(
    () => repo.tag.delete("unknown"),
    GitError,
    "not found",
  );
});

Deno.test("git().tag.push() can push tag to remote", async () => {
  await using upstream = await tempRepository({ bare: true });
  await using repo = await tempRepository({ clone: upstream });
  await repo.commit.create("commit", { allowEmpty: true });
  const tag = await repo.tag.create("tag");
  await repo.tag.push(tag);
  assertEquals(await upstream.tag.list(), [tag]);
});

Deno.test("git().tag.push() cannot override remote tag", async () => {
  await using upstream = await tempRepository();
  await upstream.commit.create("commit", { allowEmpty: true });
  await using repo = await tempRepository({ clone: upstream });
  await upstream.commit.create("new", { allowEmpty: true });
  await upstream.tag.create("tag");
  await repo.tag.create("tag");
  await assertRejects(
    () => repo.tag.push("tag"),
    GitError,
    "already exists",
  );
});

Deno.test("git().tag.push({ force }) force overrides remote tag", async () => {
  await using upstream = await tempRepository();
  await upstream.commit.create("commit", { allowEmpty: true });
  await using repo = await tempRepository({ clone: upstream });
  await upstream.commit.create("new", { allowEmpty: true });
  await upstream.tag.create("tag");
  await repo.tag.create("tag");
  await repo.tag.push("tag", { force: true });
});

Deno.test("git().ignore.filter() returns empty array for non-ignored files", async () => {
  await using repo = await tempRepository();
  await Deno.writeTextFile(repo.path("file.txt"), "content");
  assertEquals(await repo.ignore.filter("file.txt"), []);
});

Deno.test("git().ignore.filter() returns ignored files", async () => {
  await using repo = await tempRepository();
  await Deno.writeTextFile(repo.path(".gitignore"), "*.log");
  await Deno.writeTextFile(repo.path("file.txt"), "content");
  await Deno.writeTextFile(repo.path("file.log"), "log content");
  assertEquals(await repo.ignore.filter(["file.txt", "file.log"]), [
    "file.log",
  ]);
});

Deno.test("git().ignore.filter() works with single path string", async () => {
  await using repo = await tempRepository();
  await Deno.writeTextFile(repo.path(".gitignore"), "*.log");
  await Deno.writeTextFile(repo.path("file.log"), "log content");
  assertEquals(await repo.ignore.filter("file.log"), ["file.log"]);
  assertEquals(await repo.ignore.filter("file.txt"), []);
});

Deno.test("git().ignore.filter() works with multiple patterns", async () => {
  await using repo = await tempRepository();
  await Deno.writeTextFile(repo.path(".gitignore"), "*.log\n*.tmp");
  await Deno.writeTextFile(repo.path("file.txt"), "content");
  await Deno.writeTextFile(repo.path("file.log"), "log content");
  await Deno.writeTextFile(repo.path("temp.tmp"), "temp");
  assertEquals(
    await repo.ignore.filter(["file.txt", "file.log", "temp.tmp"]),
    ["file.log", "temp.tmp"],
  );
});

Deno.test("git().ignore.filter() handles empty array", async () => {
  await using repo = await tempRepository();
  assertEquals(await repo.ignore.filter([]), []);
});

Deno.test("git().ignore.filter() works with nonexistent files", async () => {
  await using repo = await tempRepository();
  await Deno.writeTextFile(repo.path(".gitignore"), "*.log");
  assertEquals(await repo.ignore.filter("ignored.log"), ["ignored.log"]);
});

Deno.test("git().ignore.filter({ index }) considers index", async () => {
  await using repo = await tempRepository();
  await Deno.writeTextFile(repo.path(".gitignore"), "*.log");
  await Deno.writeTextFile(repo.path("file.log"), "log content");
  await repo.index.add("file.log", { force: true });
  assertEquals(await repo.ignore.filter("file.log"), []);
  assertEquals(await repo.ignore.filter("file.log", { index: false }), [
    "file.log",
  ]);
});

Deno.test("git().ignore.omit() returns empty array for ignored files", async () => {
  await using repo = await tempRepository();
  await Deno.writeTextFile(repo.path(".gitignore"), "file.txt");
  await Deno.writeTextFile(repo.path("file.txt"), "content");
  assertEquals(await repo.ignore.omit("file.txt"), []);
});

Deno.test("git().ignore.omit() returns unignored files", async () => {
  await using repo = await tempRepository();
  await Deno.writeTextFile(repo.path(".gitignore"), "*.log");
  await Deno.writeTextFile(repo.path("file.txt"), "content");
  await Deno.writeTextFile(repo.path("file.log"), "log content");
  assertEquals(await repo.ignore.omit(["file.txt", "file.log"]), [
    "file.txt",
  ]);
});

Deno.test("git().ignore.omit() works with single path string", async () => {
  await using repo = await tempRepository();
  await Deno.writeTextFile(repo.path(".gitignore"), "*.log");
  await Deno.writeTextFile(repo.path("file.log"), "log content");
  assertEquals(await repo.ignore.omit("file.log"), []);
  assertEquals(await repo.ignore.omit("file.txt"), ["file.txt"]);
});

Deno.test("git().ignore.omit() works with multiple patterns", async () => {
  await using repo = await tempRepository();
  await Deno.writeTextFile(repo.path(".gitignore"), "*.log\n*.tmp");
  await Deno.writeTextFile(repo.path("file.txt"), "content");
  await Deno.writeTextFile(repo.path("file.log"), "log content");
  await Deno.writeTextFile(repo.path("temp.tmp"), "temp");
  assertEquals(
    await repo.ignore.omit(["file.txt", "file.log", "temp.tmp"]),
    ["file.txt"],
  );
});

Deno.test("git().ignore.omit() handles empty array", async () => {
  await using repo = await tempRepository();
  assertEquals(await repo.ignore.omit([]), []);
});

Deno.test("git().ignore.omit() works with nonexistent files", async () => {
  await using repo = await tempRepository();
  await Deno.writeTextFile(repo.path(".gitignore"), "*.log");
  assertEquals(await repo.ignore.omit("ignored.log"), []);
  assertEquals(await repo.ignore.omit("log"), ["log"]);
});

Deno.test("git().ignore.omit({ index }) considers index", async () => {
  await using repo = await tempRepository();
  await Deno.writeTextFile(repo.path(".gitignore"), "*.log");
  await Deno.writeTextFile(repo.path("file.log"), "log content");
  await repo.index.add("file.log", { force: true });
  assertEquals(await repo.ignore.omit("file.log", { index: true }), [
    "file.log",
  ]);
  assertEquals(await repo.ignore.omit("file.log", { index: false }), []);
});<|MERGE_RESOLUTION|>--- conflicted
+++ resolved
@@ -393,11 +393,7 @@
   assertGreater(objects.length, 0);
 });
 
-<<<<<<< HEAD
-Deno.test("git().remote.clone({ local }) can create share objects from reference", async () => {
-=======
 Deno.test("git().remote.clone({ local }) can share objects from reference", async () => {
->>>>>>> 5bd8c2fa
   await using upstream = await tempRepository();
   await upstream.commit.create("commit", { allowEmpty: true });
   const url = toFileUrl(upstream.path());
