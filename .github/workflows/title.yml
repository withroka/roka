--- conflicted
+++ resolved
@@ -33,13 +33,9 @@
             test
           scopes: |
             \*
-<<<<<<< HEAD
-            git
-=======
             async
             cli
             http
             git
             github
->>>>>>> cac87f15
             testing